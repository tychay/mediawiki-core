--- conflicted
+++ resolved
@@ -1890,15 +1890,9 @@
 'spamprotectiontitle' => 'Spam ਸੁਰੱਖਿਆ ਫਿਲਟਰ',
 
 # Info page
-<<<<<<< HEAD
-'pageinfo-header-edits' => 'ਸੋਧਾਂ',
-'pageinfo-watchers' => 'ਨਜ਼ਰ ਰੱਖਣ ਵਾਲ਼ਿਆਂ ਦੀ ਗਿਣਤੀ',
-'pageinfo-edits' => 'ਸੋਧਾਂ ਦੀ ਗਿਣਤੀ',
-=======
 'pageinfo-header-edits' => 'ਸੋਧਾਂ ਦਾ ਅਤੀਤ',
 'pageinfo-watchers' => 'ਸਫ਼ੇ ’ਤੇ ਨਜ਼ਰ ਰੱਖਣ ਵਾਲ਼ੇ',
 'pageinfo-edits' => 'ਕੁੱਲ ਸੋਧਾਂ',
->>>>>>> 84a54a63
 
 # Skin names
 'skinname-standard' => 'ਕਲਾਸਿਕ',
