<?php
/**
 * Base representation for a MediaWiki page.
 *
 * This program is free software; you can redistribute it and/or modify
 * it under the terms of the GNU General Public License as published by
 * the Free Software Foundation; either version 2 of the License, or
 * (at your option) any later version.
 *
 * This program is distributed in the hope that it will be useful,
 * but WITHOUT ANY WARRANTY; without even the implied warranty of
 * MERCHANTABILITY or FITNESS FOR A PARTICULAR PURPOSE. See the
 * GNU General Public License for more details.
 *
 * You should have received a copy of the GNU General Public License along
 * with this program; if not, write to the Free Software Foundation, Inc.,
 * 51 Franklin Street, Fifth Floor, Boston, MA 02110-1301, USA.
 * http://www.gnu.org/copyleft/gpl.html
 *
 * @file
 */

/**
 * Abstract class for type hinting (accepts WikiPage, Article, ImagePage, CategoryPage)
 */
abstract class Page {}

/**
 * Class representing a MediaWiki article and history.
 *
 * Some fields are public only for backwards-compatibility. Use accessors.
 * In the past, this class was part of Article.php and everything was public.
 *
 * @internal documentation reviewed 15 Mar 2010
 */
class WikiPage extends Page implements IDBAccessObject {
	// Constants for $mDataLoadedFrom and related

	/**
	 * @var Title
	 */
	public $mTitle = null;

	/**@{{
	 * @protected
	 */
	public $mDataLoaded = false;         // !< Boolean
	public $mIsRedirect = false;         // !< Boolean
	public $mLatest = false;             // !< Integer (false means "not loaded")
	public $mPreparedEdit = false;       // !< Array
	/**@}}*/

	/**
	 * @var int; one of the READ_* constants
	 */
	protected $mDataLoadedFrom = self::READ_NONE;

	/**
	 * @var Title
	 */
	protected $mRedirectTarget = null;

	/**
	 * @var Revision
	 */
	protected $mLastRevision = null;

	/**
	 * @var string; timestamp of the current revision or empty string if not loaded
	 */
	protected $mTimestamp = '';

	/**
	 * @var string
	 */
	protected $mTouched = '19700101000000';

	/**
	 * @var int|null
	 */
	protected $mCounter = null;

	/**
	 * Constructor and clear the article
	 * @param $title Title Reference to a Title object.
	 */
	public function __construct( Title $title ) {
		$this->mTitle = $title;
	}

	/**
	 * Create a WikiPage object of the appropriate class for the given title.
	 *
	 * @param $title Title
	 * @throws MWException
	 * @return WikiPage object of the appropriate type
	 */
	public static function factory( Title $title ) {
		$ns = $title->getNamespace();

		if ( $ns == NS_MEDIA ) {
			throw new MWException( "NS_MEDIA is a virtual namespace; use NS_FILE." );
		} elseif ( $ns < 0 ) {
			throw new MWException( "Invalid or virtual namespace $ns given." );
		}

		switch ( $ns ) {
			case NS_FILE:
				$page = new WikiFilePage( $title );
				break;
			case NS_CATEGORY:
				$page = new WikiCategoryPage( $title );
				break;
			default:
				$page = new WikiPage( $title );
		}

		return $page;
	}

	/**
	 * Constructor from a page id
	 *
	 * @param $id Int article ID to load
	 * @param $from string|int one of the following values:
	 *        - "fromdb" or WikiPage::READ_NORMAL to select from a slave database
	 *        - "fromdbmaster" or WikiPage::READ_LATEST to select from the master database
	 *
	 * @return WikiPage|null
	 */
	public static function newFromID( $id, $from = 'fromdb' ) {
		$from = self::convertSelectType( $from );
		$db = wfGetDB( $from === self::READ_LATEST ? DB_MASTER : DB_SLAVE );
		$row = $db->selectRow( 'page', self::selectFields(), array( 'page_id' => $id ), __METHOD__ );
		if ( !$row ) {
			return null;
		}
		return self::newFromRow( $row, $from );
	}

	/**
	 * Constructor from a database row
	 *
	 * @since 1.20
	 * @param $row object: database row containing at least fields returned
	 *        by selectFields().
	 * @param $from string|int: source of $data:
	 *        - "fromdb" or WikiPage::READ_NORMAL: from a slave DB
	 *        - "fromdbmaster" or WikiPage::READ_LATEST: from the master DB
	 *        - "forupdate" or WikiPage::READ_LOCKING: from the master DB using SELECT FOR UPDATE
	 * @return WikiPage
	 */
	public static function newFromRow( $row, $from = 'fromdb' ) {
		$page = self::factory( Title::newFromRow( $row ) );
		$page->loadFromRow( $row, $from );
		return $page;
	}

	/**
	 * Convert 'fromdb', 'fromdbmaster' and 'forupdate' to READ_* constants.
	 *
	 * @param $type object|string|int
	 * @return mixed
	 */
	private static function convertSelectType( $type ) {
		switch ( $type ) {
		case 'fromdb':
			return self::READ_NORMAL;
		case 'fromdbmaster':
			return self::READ_LATEST;
		case 'forupdate':
			return self::READ_LOCKING;
		default:
			// It may already be an integer or whatever else
			return $type;
		}
	}

	/**
	 * Returns overrides for action handlers.
	 * Classes listed here will be used instead of the default one when
	 * (and only when) $wgActions[$action] === true. This allows subclasses
	 * to override the default behavior.
	 *
	 * @todo: move this UI stuff somewhere else
	 *
	 * @return Array
	 */
	public function getActionOverrides() {
		$content_handler = $this->getContentHandler();
		return $content_handler->getActionOverrides();
	}

	/**
	 * Returns the ContentHandler instance to be used to deal with the content of this WikiPage.
	 *
	 * Shorthand for ContentHandler::getForModelID( $this->getContentModel() );
	 *
	 * @return ContentHandler
	 *
	 * @since 1.WD
	 */
	public function getContentHandler() {
		return ContentHandler::getForModelID( $this->getContentModel() );
	}

	/**
	 * Get the title object of the article
	 * @return Title object of this page
	 */
	public function getTitle() {
		return $this->mTitle;
	}

	/**
	 * Clear the object
	 * @return void
	 */
	public function clear() {
		$this->mDataLoaded = false;
		$this->mDataLoadedFrom = self::READ_NONE;

		$this->clearCacheFields();
	}

	/**
	 * Clear the object cache fields
	 * @return void
	 */
	protected function clearCacheFields() {
		$this->mCounter = null;
		$this->mRedirectTarget = null; # Title object if set
		$this->mLastRevision = null; # Latest revision
		$this->mTouched = '19700101000000';
		$this->mTimestamp = '';
		$this->mIsRedirect = false;
		$this->mLatest = false;
		$this->mPreparedEdit = false;
	}

	/**
	 * Return the list of revision fields that should be selected to create
	 * a new page.
	 *
	 * @return array
	 */
	public static function selectFields() {
		global $wgContentHandlerUseDB;

		$fields = array(
			'page_id',
			'page_namespace',
			'page_title',
			'page_restrictions',
			'page_counter',
			'page_is_redirect',
			'page_is_new',
			'page_random',
			'page_touched',
			'page_latest',
			'page_len',
		);

		if ( $wgContentHandlerUseDB ) {
			$fields[] = 'page_content_model';
		}

		return $fields;
	}

	/**
	 * Fetch a page record with the given conditions
	 * @param $dbr DatabaseBase object
	 * @param $conditions Array
	 * @param $options Array
	 * @return mixed Database result resource, or false on failure
	 */
	protected function pageData( $dbr, $conditions, $options = array() ) {
		$fields = self::selectFields();

		wfRunHooks( 'ArticlePageDataBefore', array( &$this, &$fields ) );

		$row = $dbr->selectRow( 'page', $fields, $conditions, __METHOD__, $options );

		wfRunHooks( 'ArticlePageDataAfter', array( &$this, &$row ) );

		return $row;
	}

	/**
	 * Fetch a page record matching the Title object's namespace and title
	 * using a sanitized title string
	 *
	 * @param $dbr DatabaseBase object
	 * @param $title Title object
	 * @param $options Array
	 * @return mixed Database result resource, or false on failure
	 */
	public function pageDataFromTitle( $dbr, $title, $options = array() ) {
		return $this->pageData( $dbr, array(
			'page_namespace' => $title->getNamespace(),
			'page_title'     => $title->getDBkey() ), $options );
	}

	/**
	 * Fetch a page record matching the requested ID
	 *
	 * @param $dbr DatabaseBase
	 * @param $id Integer
	 * @param $options Array
	 * @return mixed Database result resource, or false on failure
	 */
	public function pageDataFromId( $dbr, $id, $options = array() ) {
		return $this->pageData( $dbr, array( 'page_id' => $id ), $options );
	}

	/**
	 * Set the general counter, title etc data loaded from
	 * some source.
	 *
	 * @param $from object|string|int One of the following:
	 *        - A DB query result object
	 *        - "fromdb" or WikiPage::READ_NORMAL to get from a slave DB
	 *        - "fromdbmaster" or WikiPage::READ_LATEST to get from the master DB
	 *        - "forupdate"  or WikiPage::READ_LOCKING to get from the master DB using SELECT FOR UPDATE
	 *
	 * @return void
	 */
	public function loadPageData( $from = 'fromdb' ) {
		$from = self::convertSelectType( $from );
		if ( is_int( $from ) && $from <= $this->mDataLoadedFrom ) {
			// We already have the data from the correct location, no need to load it twice.
			return;
		}

		if ( $from === self::READ_LOCKING ) {
			$data = $this->pageDataFromTitle( wfGetDB( DB_MASTER ), $this->mTitle, array( 'FOR UPDATE' ) );
		} elseif ( $from === self::READ_LATEST ) {
			$data = $this->pageDataFromTitle( wfGetDB( DB_MASTER ), $this->mTitle );
		} elseif ( $from === self::READ_NORMAL ) {
			$data = $this->pageDataFromTitle( wfGetDB( DB_SLAVE ), $this->mTitle );
			# Use a "last rev inserted" timestamp key to dimish the issue of slave lag.
			# Note that DB also stores the master position in the session and checks it.
			$touched = $this->getCachedLastEditTime();
			if ( $touched ) { // key set
				if ( !$data || $touched > wfTimestamp( TS_MW, $data->page_touched ) ) {
					$from = self::READ_LATEST;
					$data = $this->pageDataFromTitle( wfGetDB( DB_MASTER ), $this->mTitle );
				}
			}
		} else {
			// No idea from where the caller got this data, assume slave database.
			$data = $from;
			$from = self::READ_NORMAL;
		}

		$this->loadFromRow( $data, $from );
	}

	/**
	 * Load the object from a database row
	 *
	 * @since 1.20
	 * @param $data object: database row containing at least fields returned
	 *        by selectFields()
	 * @param $from string|int One of the following:
	 *        - "fromdb" or WikiPage::READ_NORMAL if the data comes from a slave DB
	 *        - "fromdbmaster" or WikiPage::READ_LATEST if the data comes from the master DB
	 *        - "forupdate"  or WikiPage::READ_LOCKING if the data comes from from
	 *          the master DB using SELECT FOR UPDATE
	 */
	public function loadFromRow( $data, $from ) {
		$lc = LinkCache::singleton();

		if ( $data ) {
			$lc->addGoodLinkObjFromRow( $this->mTitle, $data );

			$this->mTitle->loadFromRow( $data );

			# Old-fashioned restrictions
			$this->mTitle->loadRestrictions( $data->page_restrictions );

			$this->mCounter     = intval( $data->page_counter );
			$this->mTouched     = wfTimestamp( TS_MW, $data->page_touched );
			$this->mIsRedirect  = intval( $data->page_is_redirect );
			$this->mLatest      = intval( $data->page_latest );
			// Bug 37225: $latest may no longer match the cached latest Revision object.
			// Double-check the ID of any cached latest Revision object for consistency.
			if ( $this->mLastRevision && $this->mLastRevision->getId() != $this->mLatest ) {
				$this->mLastRevision = null;
				$this->mTimestamp = '';
			}
		} else {
			$lc->addBadLinkObj( $this->mTitle );

			$this->mTitle->loadFromRow( false );

			$this->clearCacheFields();
		}

		$this->mDataLoaded = true;
		$this->mDataLoadedFrom = self::convertSelectType( $from );
	}

	/**
	 * @return int Page ID
	 */
	public function getId() {
		return $this->mTitle->getArticleID();
	}

	/**
	 * @return bool Whether or not the page exists in the database
	 */
	public function exists() {
		return $this->mTitle->exists();
	}

	/**
	 * Check if this page is something we're going to be showing
	 * some sort of sensible content for. If we return false, page
	 * views (plain action=view) will return an HTTP 404 response,
	 * so spiders and robots can know they're following a bad link.
	 *
	 * @return bool
	 */
	public function hasViewableContent() {
		return $this->mTitle->exists() || $this->mTitle->isAlwaysKnown();
	}

	/**
	 * @return int The view count for the page
	 */
	public function getCount() {
		if ( !$this->mDataLoaded ) {
			$this->loadPageData();
		}

		return $this->mCounter;
	}

	/**
	 * Tests if the article content represents a redirect
	 *
	 * @return bool
	 */
	public function isRedirect( ) {
		$content = $this->getContent();
		if ( !$content ) return false;

		return $content->isRedirect();
	}

	/**
	 * Returns the page's content model id (see the CONTENT_MODEL_XXX constants).
	 *
	 * Will use the revisions actual content model if the page exists,
	 * and the page's default if the page doesn't exist yet.
	 *
	 * @return String
	 *
	 * @since 1.WD
	 */
	public function getContentModel() {
		if ( $this->exists() ) {
			# look at the revision's actual content model
			$rev = $this->getRevision();

			if ( $rev !== null ) {
				return $rev->getContentModel();
			} else {
				$title = $this->mTitle->getPrefixedDBkey();
				wfWarn( "Page $title exists but has no (visible) revisions!" );
			}
		}

		# use the default model for this page
		return $this->mTitle->getContentModel();
	}

	/**
	 * Loads page_touched and returns a value indicating if it should be used
	 * @return boolean true if not a redirect
	 */
	public function checkTouched() {
		if ( !$this->mDataLoaded ) {
			$this->loadPageData();
		}
		return !$this->mIsRedirect;
	}

	/**
	 * Get the page_touched field
	 * @return string containing GMT timestamp
	 */
	public function getTouched() {
		if ( !$this->mDataLoaded ) {
			$this->loadPageData();
		}
		return $this->mTouched;
	}

	/**
	 * Get the page_latest field
	 * @return integer rev_id of current revision
	 */
	public function getLatest() {
		if ( !$this->mDataLoaded ) {
			$this->loadPageData();
		}
		return (int)$this->mLatest;
	}

	/**
	 * Get the Revision object of the oldest revision
	 * @return Revision|null
	 */
	public function getOldestRevision() {
		wfProfileIn( __METHOD__ );

		// Try using the slave database first, then try the master
		$continue = 2;
		$db = wfGetDB( DB_SLAVE );
		$revSelectFields = Revision::selectFields();

		while ( $continue ) {
			$row = $db->selectRow(
				array( 'page', 'revision' ),
				$revSelectFields,
				array(
					'page_namespace' => $this->mTitle->getNamespace(),
					'page_title' => $this->mTitle->getDBkey(),
					'rev_page = page_id'
				),
				__METHOD__,
				array(
					'ORDER BY' => 'rev_timestamp ASC'
				)
			);

			if ( $row ) {
				$continue = 0;
			} else {
				$db = wfGetDB( DB_MASTER );
				$continue--;
			}
		}

		wfProfileOut( __METHOD__ );
		return $row ? Revision::newFromRow( $row ) : null;
	}

	/**
	 * Loads everything except the text
	 * This isn't necessary for all uses, so it's only done if needed.
	 */
	protected function loadLastEdit() {
		if ( $this->mLastRevision !== null ) {
			return; // already loaded
		}

		$latest = $this->getLatest();
		if ( !$latest ) {
			return; // page doesn't exist or is missing page_latest info
		}

		// Bug 37225: if session S1 loads the page row FOR UPDATE, the result always includes the
		// latest changes committed. This is true even within REPEATABLE-READ transactions, where
		// S1 normally only sees changes committed before the first S1 SELECT. Thus we need S1 to
		// also gets the revision row FOR UPDATE; otherwise, it may not find it since a page row
		// UPDATE and revision row INSERT by S2 may have happened after the first S1 SELECT.
		// http://dev.mysql.com/doc/refman/5.0/en/set-transaction.html#isolevel_repeatable-read.
		$flags = ( $this->mDataLoadedFrom == self::READ_LOCKING ) ? Revision::READ_LOCKING : 0;
		$revision = Revision::newFromPageId( $this->getId(), $latest, $flags );
		if ( $revision ) { // sanity
			$this->setLastEdit( $revision );
		}
	}

	/**
	 * Set the latest revision
	 */
	protected function setLastEdit( Revision $revision ) {
		$this->mLastRevision = $revision;
		$this->mTimestamp = $revision->getTimestamp();
	}

	/**
	 * Get the latest revision
	 * @return Revision|null
	 */
	public function getRevision() {
		$this->loadLastEdit();
		if ( $this->mLastRevision ) {
			return $this->mLastRevision;
		}
		return null;
	}

	/**
	 * Get the content of the current revision. No side-effects...
	 *
	 * @param $audience Integer: one of:
	 *      Revision::FOR_PUBLIC       to be displayed to all users
	 *      Revision::FOR_THIS_USER    to be displayed to $wgUser
	 *      Revision::RAW              get the text regardless of permissions
	 * @return Content|null The content of the current revision
	 *
	 * @since 1.WD
	 */
	public function getContent( $audience = Revision::FOR_PUBLIC ) {
		$this->loadLastEdit();
		if ( $this->mLastRevision ) {
			return $this->mLastRevision->getContent( $audience );
		}
		return null;
	}

	/**
	 * Get the text of the current revision. No side-effects...
	 *
	 * @param $audience Integer: one of:
	 *      Revision::FOR_PUBLIC       to be displayed to all users
	 *      Revision::FOR_THIS_USER    to be displayed to $wgUser
	 *      Revision::RAW              get the text regardless of permissions
	 * @return String|false The text of the current revision
	 * @deprecated as of 1.WD, getContent() should be used instead.
	 */
	public function getText( $audience = Revision::FOR_PUBLIC ) { #@todo: deprecated, replace usage!
		wfDeprecated( __METHOD__, '1.WD' );

		$this->loadLastEdit();
		if ( $this->mLastRevision ) {
			return $this->mLastRevision->getText( $audience );
		}
		return false;
	}

	/**
	 * Get the text of the current revision. No side-effects...
	 *
	 * @return String|bool The text of the current revision. False on failure
	 * @deprecated as of 1.WD, getContent() should be used instead.
	 */
	public function getRawText() {
		wfDeprecated( __METHOD__, '1.WD' );

		return $this->getText( Revision::RAW );
	}

	/**
	 * @return string MW timestamp of last article revision
	 */
	public function getTimestamp() {
		// Check if the field has been filled by WikiPage::setTimestamp()
		if ( !$this->mTimestamp ) {
			$this->loadLastEdit();
		}

		return wfTimestamp( TS_MW, $this->mTimestamp );
	}

	/**
	 * Set the page timestamp (use only to avoid DB queries)
	 * @param $ts string MW timestamp of last article revision
	 * @return void
	 */
	public function setTimestamp( $ts ) {
		$this->mTimestamp = wfTimestamp( TS_MW, $ts );
	}

	/**
	 * @param $audience Integer: one of:
	 *      Revision::FOR_PUBLIC       to be displayed to all users
	 *      Revision::FOR_THIS_USER    to be displayed to $wgUser
	 *      Revision::RAW              get the text regardless of permissions
	 * @return int user ID for the user that made the last article revision
	 */
	public function getUser( $audience = Revision::FOR_PUBLIC ) {
		$this->loadLastEdit();
		if ( $this->mLastRevision ) {
			return $this->mLastRevision->getUser( $audience );
		} else {
			return -1;
		}
	}

	/**
	 * Get the User object of the user who created the page
	 * @param $audience Integer: one of:
	 *      Revision::FOR_PUBLIC       to be displayed to all users
	 *      Revision::FOR_THIS_USER    to be displayed to $wgUser
	 *      Revision::RAW              get the text regardless of permissions
	 * @return User|null
	 */
	public function getCreator( $audience = Revision::FOR_PUBLIC ) {
		$revision = $this->getOldestRevision();
		if ( $revision ) {
			$userName = $revision->getUserText( $audience );
			return User::newFromName( $userName, false );
		} else {
			return null;
		}
	}

	/**
	 * @param $audience Integer: one of:
	 *      Revision::FOR_PUBLIC       to be displayed to all users
	 *      Revision::FOR_THIS_USER    to be displayed to $wgUser
	 *      Revision::RAW              get the text regardless of permissions
	 * @return string username of the user that made the last article revision
	 */
	public function getUserText( $audience = Revision::FOR_PUBLIC ) {
		$this->loadLastEdit();
		if ( $this->mLastRevision ) {
			return $this->mLastRevision->getUserText( $audience );
		} else {
			return '';
		}
	}

	/**
	 * @param $audience Integer: one of:
	 *      Revision::FOR_PUBLIC       to be displayed to all users
	 *      Revision::FOR_THIS_USER    to be displayed to $wgUser
	 *      Revision::RAW              get the text regardless of permissions
	 * @return string Comment stored for the last article revision
	 */
	public function getComment( $audience = Revision::FOR_PUBLIC ) {
		$this->loadLastEdit();
		if ( $this->mLastRevision ) {
			return $this->mLastRevision->getComment( $audience );
		} else {
			return '';
		}
	}

	/**
	 * Returns true if last revision was marked as "minor edit"
	 *
	 * @return boolean Minor edit indicator for the last article revision.
	 */
	public function getMinorEdit() {
		$this->loadLastEdit();
		if ( $this->mLastRevision ) {
			return $this->mLastRevision->isMinor();
		} else {
			return false;
		}
	}

	/**
	 * Get the cached timestamp for the last time the page changed.
	 * This is only used to help handle slave lag by comparing to page_touched.
	 * @return string MW timestamp
	 */
	protected function getCachedLastEditTime() {
		global $wgMemc;
		$key = wfMemcKey( 'page-lastedit', md5( $this->mTitle->getPrefixedDBkey() ) );
		return $wgMemc->get( $key );
	}

	/**
	 * Set the cached timestamp for the last time the page changed.
	 * This is only used to help handle slave lag by comparing to page_touched.
	 * @param $timestamp string
	 * @return void
	 */
	public function setCachedLastEditTime( $timestamp ) {
		global $wgMemc;
		$key = wfMemcKey( 'page-lastedit', md5( $this->mTitle->getPrefixedDBkey() ) );
		$wgMemc->set( $key, wfTimestamp( TS_MW, $timestamp ), 60*15 );
	}

	/**
	 * Determine whether a page would be suitable for being counted as an
	 * article in the site_stats table based on the title & its content
	 *
	 * @param $editInfo Object|bool (false): object returned by prepareTextForEdit(),
	 *        if false, the current database state will be used
	 * @return Boolean
	 */
	public function isCountable( $editInfo = false ) {
		global $wgArticleCountMethod;

		if ( !$this->mTitle->isContentPage() ) {
			return false;
		}

		if ( $editInfo ) {
			$content = $editInfo->pstContent;
		} else {
			$content = $this->getContent();
		}

		if ( !$content || $content->isRedirect( ) ) {
			return false;
		}

		$hasLinks = null;

		if ( $wgArticleCountMethod === 'link' ) {
			# nasty special case to avoid re-parsing to detect links

			if ( $editInfo ) {
				// ParserOutput::getLinks() is a 2D array of page links, so
				// to be really correct we would need to recurse in the array
				// but the main array should only have items in it if there are
				// links.
				$hasLinks = (bool)count( $editInfo->output->getLinks() );
			} else {
				$hasLinks = (bool)wfGetDB( DB_SLAVE )->selectField( 'pagelinks', 1,
					array( 'pl_from' => $this->getId() ), __METHOD__ );
			}
		}

		return $content->isCountable( $hasLinks );
	}

	/**
	 * If this page is a redirect, get its target
	 *
	 * The target will be fetched from the redirect table if possible.
	 * If this page doesn't have an entry there, call insertRedirect()
	 * @return Title|mixed object, or null if this page is not a redirect
	 */
	public function getRedirectTarget() {
		if ( !$this->mTitle->isRedirect() ) {
			return null;
		}

		if ( $this->mRedirectTarget !== null ) {
			return $this->mRedirectTarget;
		}

		# Query the redirect table
		$dbr = wfGetDB( DB_SLAVE );
		$row = $dbr->selectRow( 'redirect',
			array( 'rd_namespace', 'rd_title', 'rd_fragment', 'rd_interwiki' ),
			array( 'rd_from' => $this->getId() ),
			__METHOD__
		);

		// rd_fragment and rd_interwiki were added later, populate them if empty
		if ( $row && !is_null( $row->rd_fragment ) && !is_null( $row->rd_interwiki ) ) {
			return $this->mRedirectTarget = Title::makeTitle(
				$row->rd_namespace, $row->rd_title,
				$row->rd_fragment, $row->rd_interwiki );
		}

		# This page doesn't have an entry in the redirect table
		return $this->mRedirectTarget = $this->insertRedirect();
	}

	/**
	 * Insert an entry for this page into the redirect table.
	 *
	 * Don't call this function directly unless you know what you're doing.
	 * @return Title object or null if not a redirect
	 */
	public function insertRedirect() {
		// recurse through to only get the final target
		$content = $this->getContent();
		$retval = $content ? $content->getUltimateRedirectTarget() : null;
		if ( !$retval ) {
			return null;
		}
		$this->insertRedirectEntry( $retval );
		return $retval;
	}

	/**
	 * Insert or update the redirect table entry for this page to indicate
	 * it redirects to $rt .
	 * @param $rt Title redirect target
	 */
	public function insertRedirectEntry( $rt ) {
		$dbw = wfGetDB( DB_MASTER );
		$dbw->replace( 'redirect', array( 'rd_from' ),
			array(
				'rd_from'      => $this->getId(),
				'rd_namespace' => $rt->getNamespace(),
				'rd_title'     => $rt->getDBkey(),
				'rd_fragment'  => $rt->getFragment(),
				'rd_interwiki' => $rt->getInterwiki(),
			),
			__METHOD__
		);
	}

	/**
	 * Get the Title object or URL this page redirects to
	 *
	 * @return mixed false, Title of in-wiki target, or string with URL
	 */
	public function followRedirect() {
		return $this->getRedirectURL( $this->getRedirectTarget() );
	}

	/**
	 * Get the Title object or URL to use for a redirect. We use Title
	 * objects for same-wiki, non-special redirects and URLs for everything
	 * else.
	 * @param $rt Title Redirect target
	 * @return mixed false, Title object of local target, or string with URL
	 */
	public function getRedirectURL( $rt ) {
		if ( !$rt ) {
			return false;
		}

		if ( $rt->isExternal() ) {
			if ( $rt->isLocal() ) {
				// Offsite wikis need an HTTP redirect.
				//
				// This can be hard to reverse and may produce loops,
				// so they may be disabled in the site configuration.
				$source = $this->mTitle->getFullURL( 'redirect=no' );
				return $rt->getFullURL( 'rdfrom=' . urlencode( $source ) );
			} else {
				// External pages pages without "local" bit set are not valid
				// redirect targets
				return false;
			}
		}

		if ( $rt->isSpecialPage() ) {
			// Gotta handle redirects to special pages differently:
			// Fill the HTTP response "Location" header and ignore
			// the rest of the page we're on.
			//
			// Some pages are not valid targets
			if ( $rt->isValidRedirectTarget() ) {
				return $rt->getFullURL();
			} else {
				return false;
			}
		}

		return $rt;
	}

	/**
	 * Get a list of users who have edited this article, not including the user who made
	 * the most recent revision, which you can get from $article->getUser() if you want it
	 * @return UserArrayFromResult
	 */
	public function getContributors() {
		# @todo FIXME: This is expensive; cache this info somewhere.

		$dbr = wfGetDB( DB_SLAVE );

		if ( $dbr->implicitGroupby() ) {
			$realNameField = 'user_real_name';
		} else {
			$realNameField = 'MIN(user_real_name) AS user_real_name';
		}

		$tables = array( 'revision', 'user' );

		$fields = array(
			'user_id' => 'rev_user',
			'user_name' => 'rev_user_text',
			$realNameField,
			'timestamp' => 'MAX(rev_timestamp)',
		);

		$conds = array( 'rev_page' => $this->getId() );

		// The user who made the top revision gets credited as "this page was last edited by
		// John, based on contributions by Tom, Dick and Harry", so don't include them twice.
		$user = $this->getUser();
		if ( $user ) {
			$conds[] = "rev_user != $user";
		} else {
			$conds[] = "rev_user_text != {$dbr->addQuotes( $this->getUserText() )}";
		}

		$conds[] = "{$dbr->bitAnd( 'rev_deleted', Revision::DELETED_USER )} = 0"; // username hidden?

		$jconds = array(
			'user' => array( 'LEFT JOIN', 'rev_user = user_id' ),
		);

		$options = array(
			'GROUP BY' => array( 'rev_user', 'rev_user_text' ),
			'ORDER BY' => 'timestamp DESC',
		);

		$res = $dbr->select( $tables, $fields, $conds, __METHOD__, $options, $jconds );
		return new UserArrayFromResult( $res );
	}

	/**
	 * Get the last N authors
	 * @param $num Integer: number of revisions to get
	 * @param $revLatest String: the latest rev_id, selected from the master (optional)
	 * @return array Array of authors, duplicates not removed
	 */
	public function getLastNAuthors( $num, $revLatest = 0 ) {
		wfProfileIn( __METHOD__ );
		// First try the slave
		// If that doesn't have the latest revision, try the master
		$continue = 2;
		$db = wfGetDB( DB_SLAVE );

		do {
			$res = $db->select( array( 'page', 'revision' ),
				array( 'rev_id', 'rev_user_text' ),
				array(
					'page_namespace' => $this->mTitle->getNamespace(),
					'page_title' => $this->mTitle->getDBkey(),
					'rev_page = page_id'
				), __METHOD__,
				array(
					'ORDER BY' => 'rev_timestamp DESC',
					'LIMIT' => $num
				)
			);

			if ( !$res ) {
				wfProfileOut( __METHOD__ );
				return array();
			}

			$row = $db->fetchObject( $res );

			if ( $continue == 2 && $revLatest && $row->rev_id != $revLatest ) {
				$db = wfGetDB( DB_MASTER );
				$continue--;
			} else {
				$continue = 0;
			}
		} while ( $continue );

		$authors = array( $row->rev_user_text );

		foreach ( $res as $row ) {
			$authors[] = $row->rev_user_text;
		}

		wfProfileOut( __METHOD__ );
		return $authors;
	}

	/**
	 * Should the parser cache be used?
	 *
	 * @param $parserOptions ParserOptions to check
	 * @param $oldid int
	 * @return boolean
	 */
	public function isParserCacheUsed( ParserOptions $parserOptions, $oldid ) {
		global $wgEnableParserCache;

		return $wgEnableParserCache
			&& $parserOptions->getStubThreshold() == 0
			&& $this->mTitle->exists()
			&& ( $oldid === null || $oldid === 0 || $oldid === $this->getLatest() )
			&& $this->getContentHandler()->isParserCacheSupported();
	}

	/**
	 * Get a ParserOutput for the given ParserOptions and revision ID.
	 * The parser cache will be used if possible.
	 *
	 * @since 1.19
	 * @param $parserOptions ParserOptions to use for the parse operation
	 * @param $oldid Revision ID to get the text from, passing null or 0 will
	 *               get the current revision (default value)
	 *
	 * @return ParserOutput or false if the revision was not found
	 */
	public function getParserOutput( ParserOptions $parserOptions, $oldid = null ) {
		wfProfileIn( __METHOD__ );

		$useParserCache = $this->isParserCacheUsed( $parserOptions, $oldid );
		wfDebug( __METHOD__ . ': using parser cache: ' . ( $useParserCache ? 'yes' : 'no' ) . "\n" );
		if ( $parserOptions->getStubThreshold() ) {
			wfIncrStats( 'pcache_miss_stub' );
		}

		if ( $useParserCache ) {
			$parserOutput = ParserCache::singleton()->get( $this, $parserOptions );
			if ( $parserOutput !== false ) {
				wfProfileOut( __METHOD__ );
				return $parserOutput;
			}
		}

		if ( $oldid === null || $oldid === 0 ) {
			$oldid = $this->getLatest();
		}

		$pool = new PoolWorkArticleView( $this, $parserOptions, $oldid, $useParserCache );
		$pool->execute();

		wfProfileOut( __METHOD__ );

		return $pool->getParserOutput();
	}

	/**
	 * Do standard deferred updates after page view
	 * @param $user User The relevant user
	 */
	public function doViewUpdates( User $user ) {
		global $wgDisableCounters;
		if ( wfReadOnly() ) {
			return;
		}

		# Don't update page view counters on views from bot users (bug 14044)
		if ( !$wgDisableCounters && !$user->isAllowed( 'bot' ) && $this->mTitle->exists() ) {
			DeferredUpdates::addUpdate( new ViewCountUpdate( $this->getId() ) );
			DeferredUpdates::addUpdate( new SiteStatsUpdate( 1, 0, 0 ) );
		}

		# Update newtalk / watchlist notification status
		$user->clearNotification( $this->mTitle );
	}

	/**
	 * Perform the actions of a page purging
	 * @return bool
	 */
	public function doPurge() {
		global $wgUseSquid;

		if( !wfRunHooks( 'ArticlePurge', array( &$this ) ) ){
			return false;
		}

		// Invalidate the cache
		$this->mTitle->invalidateCache();
		$this->clear();

		if ( $wgUseSquid ) {
			// Commit the transaction before the purge is sent
			$dbw = wfGetDB( DB_MASTER );
			$dbw->commit( __METHOD__ );

			// Send purge
			$update = SquidUpdate::newSimplePurge( $this->mTitle );
			$update->doUpdate();
		}

		if ( $this->mTitle->getNamespace() == NS_MEDIAWIKI ) {
			//@todo: move this logic to MessageCache

			if ( $this->mTitle->exists() ) {
				// NOTE: use transclusion text for messages.
				//       This is consistent with  MessageCache::getMsgFromNamespace()

				$content = $this->getContent();
				$text = $content === null ? null : $content->getWikitextForTransclusion();

				if ( $text === null ) $text = false;
			} else {
				$text = false;
			}

			MessageCache::singleton()->replace( $this->mTitle->getDBkey(), $text );
		}
		return true;
	}

	/**
	 * Insert a new empty page record for this article.
	 * This *must* be followed up by creating a revision
	 * and running $this->updateRevisionOn( ... );
	 * or else the record will be left in a funky state.
	 * Best if all done inside a transaction.
	 *
	 * @param $dbw DatabaseBase
	 * @return int The newly created page_id key, or false if the title already existed
	 */
	public function insertOn( $dbw ) {
		wfProfileIn( __METHOD__ );

		$page_id = $dbw->nextSequenceValue( 'page_page_id_seq' );
		$dbw->insert( 'page', array(
			'page_id'           => $page_id,
			'page_namespace'    => $this->mTitle->getNamespace(),
			'page_title'        => $this->mTitle->getDBkey(),
			'page_counter'      => 0,
			'page_restrictions' => '',
			'page_is_redirect'  => 0, # Will set this shortly...
			'page_is_new'       => 1,
			'page_random'       => wfRandom(),
			'page_touched'      => $dbw->timestamp(),
			'page_latest'       => 0, # Fill this in shortly...
			'page_len'          => 0, # Fill this in shortly...
		), __METHOD__, 'IGNORE' );

		$affected = $dbw->affectedRows();

		if ( $affected ) {
			$newid = $dbw->insertId();
			$this->mTitle->resetArticleID( $newid );
		}
		wfProfileOut( __METHOD__ );

		return $affected ? $newid : false;
	}

	/**
	 * Update the page record to point to a newly saved revision.
	 *
	 * @param $dbw DatabaseBase: object
	 * @param $revision Revision: For ID number, and text used to set
	 *                  length and redirect status fields
	 * @param $lastRevision Integer: if given, will not overwrite the page field
	 *                      when different from the currently set value.
	 *                      Giving 0 indicates the new page flag should be set
	 *                      on.
	 * @param $lastRevIsRedirect Boolean: if given, will optimize adding and
	 *                           removing rows in redirect table.
	 * @return bool true on success, false on failure
	 * @private
	 */
	public function updateRevisionOn( $dbw, $revision, $lastRevision = null, $lastRevIsRedirect = null ) {
		global $wgContentHandlerUseDB;

		wfProfileIn( __METHOD__ );

		$content = $revision->getContent();
		$len = $content->getSize();
		$rt = $content->getUltimateRedirectTarget();

		$conditions = array( 'page_id' => $this->getId() );

		if ( !is_null( $lastRevision ) ) {
			# An extra check against threads stepping on each other
			$conditions['page_latest'] = $lastRevision;
		}

		$now = wfTimestampNow();
		$row = array( /* SET */
			'page_latest'      => $revision->getId(),
			'page_touched'     => $dbw->timestamp( $now ),
			'page_is_new'      => ( $lastRevision === 0 ) ? 1 : 0,
			'page_is_redirect' => $rt !== null ? 1 : 0,
			'page_len'         => $len,
		);

		if ( $wgContentHandlerUseDB ) {
			$row[ 'page_content_model' ] = $revision->getContentModel();
		}

		$dbw->update( 'page',
			$row,
			$conditions,
			__METHOD__ );

		$result = $dbw->affectedRows() > 0;
		if ( $result ) {
			$this->updateRedirectOn( $dbw, $rt, $lastRevIsRedirect );
			$this->setLastEdit( $revision );
			$this->setCachedLastEditTime( $now );
			$this->mLatest = $revision->getId();
			$this->mIsRedirect = (bool)$rt;
			# Update the LinkCache.
			LinkCache::singleton()->addGoodLinkObj( $this->getId(), $this->mTitle, $len, $this->mIsRedirect,
													$this->mLatest, $revision->getContentModel() );
		}

		wfProfileOut( __METHOD__ );
		return $result;
	}

	/**
	 * Add row to the redirect table if this is a redirect, remove otherwise.
	 *
	 * @param $dbw DatabaseBase
	 * @param $redirectTitle Title object pointing to the redirect target,
	 *                       or NULL if this is not a redirect
	 * @param $lastRevIsRedirect null|bool If given, will optimize adding and
	 *                           removing rows in redirect table.
	 * @return bool true on success, false on failure
	 * @private
	 */
	public function updateRedirectOn( $dbw, $redirectTitle, $lastRevIsRedirect = null ) {
		// Always update redirects (target link might have changed)
		// Update/Insert if we don't know if the last revision was a redirect or not
		// Delete if changing from redirect to non-redirect
		$isRedirect = !is_null( $redirectTitle );

		if ( !$isRedirect && $lastRevIsRedirect === false ) {
			return true;
		}

		wfProfileIn( __METHOD__ );
		if ( $isRedirect ) {
			$this->insertRedirectEntry( $redirectTitle );
		} else {
			// This is not a redirect, remove row from redirect table
			$where = array( 'rd_from' => $this->getId() );
			$dbw->delete( 'redirect', $where, __METHOD__ );
		}

		if ( $this->getTitle()->getNamespace() == NS_FILE ) {
			RepoGroup::singleton()->getLocalRepo()->invalidateImageRedirect( $this->getTitle() );
		}
		wfProfileOut( __METHOD__ );

		return ( $dbw->affectedRows() != 0 );
	}

	/**
	 * If the given revision is newer than the currently set page_latest,
	 * update the page record. Otherwise, do nothing.
	 *
	 * @param $dbw DatabaseBase object
	 * @param $revision Revision object
	 * @return mixed
	 */
	public function updateIfNewerOn( $dbw, $revision ) {
		wfProfileIn( __METHOD__ );

		$row = $dbw->selectRow(
			array( 'revision', 'page' ),
			array( 'rev_id', 'rev_timestamp', 'page_is_redirect' ),
			array(
				'page_id' => $this->getId(),
				'page_latest=rev_id' ),
			__METHOD__ );

		if ( $row ) {
			if ( wfTimestamp( TS_MW, $row->rev_timestamp ) >= $revision->getTimestamp() ) {
				wfProfileOut( __METHOD__ );
				return false;
			}
			$prev = $row->rev_id;
			$lastRevIsRedirect = (bool)$row->page_is_redirect;
		} else {
			# No or missing previous revision; mark the page as new
			$prev = 0;
			$lastRevIsRedirect = null;
		}

		$ret = $this->updateRevisionOn( $dbw, $revision, $prev, $lastRevIsRedirect );

		wfProfileOut( __METHOD__ );
		return $ret;
	}

    /**
     * Get the content that needs to be saved in order to undo all revisions
     * between $undo and $undoafter. Revisions must belong to the same page,
     * must exist and must not be deleted
     * @param $undo Revision
     * @param $undoafter Revision Must be an earlier revision than $undo
     * @return mixed string on success, false on failure
     * @since 1.WD
     * Before we had the Content object, this was done in getUndoText
     */
    public function getUndoContent( Revision $undo, Revision $undoafter = null ) {
        $handler = $undo->getContentHandler();
        return $handler->getUndoContent( $this->getRevision(), $undo, $undoafter );
    }

	/**
	 * Get the text that needs to be saved in order to undo all revisions
	 * between $undo and $undoafter. Revisions must belong to the same page,
	 * must exist and must not be deleted
	 * @param $undo Revision
	 * @param $undoafter Revision Must be an earlier revision than $undo
	 * @return mixed string on success, false on failure
	 * @deprecated since 1.WD: use ContentHandler::getUndoContent() instead.
	 */
	public function getUndoText( Revision $undo, Revision $undoafter = null ) {
		wfDeprecated( __METHOD__, '1.WD' );

		$this->loadLastEdit();

		if ( $this->mLastRevision ) {
			if ( is_null( $undoafter ) ) {
				$undoafter = $undo->getPrevious();
			}

			$handler = $this->getContentHandler();
			$undone = $handler->getUndoContent( $this->mLastRevision, $undo, $undoafter );

			if ( !$undone ) {
				return false;
			} else {
				return ContentHandler::getContentText( $undone );
			}
		}

		return false;
	}

	/**
	 * @param $section null|bool|int or a section number (0, 1, 2, T1, T2...)
	 * @param $text String: new text of the section
	 * @param $sectionTitle String: new section's subject, only if $section is 'new'
	 * @param $edittime String: revision timestamp or null to use the current revision
	 * @return String new complete article text, or null if error
	 *
	 * @deprecated since 1.WD, use replaceSectionContent() instead
	 */
	public function replaceSection( $section, $text, $sectionTitle = '', $edittime = null ) {
		wfDeprecated( __METHOD__, '1.WD' );

		if ( strval( $section ) == '' ) { //NOTE: keep condition in sync with condition in replaceSectionContent!
			// Whole-page edit; let the whole text through
			return $text;
		}

		if ( !$this->supportsSections() ) {
			throw new MWException( "sections not supported for content model " . $this->getContentHandler()->getModelID() );
		}

		# could even make section title, but that's not required.
		$sectionContent = ContentHandler::makeContent( $text, $this->getTitle() );

		$newContent = $this->replaceSectionContent( $section, $sectionContent, $sectionTitle, $edittime );

		return ContentHandler::getContentText( $newContent );
	}

	/**
	 * Returns true iff this page's content model supports sections.
	 *
	 * @return boolean whether sections are supported.
	 *
	 * @todo: the skin should check this and not offer section functionality if sections are not supported.
	 * @todo: the EditPage should check this and not offer section functionality if sections are not supported.
	 */
	public function supportsSections() {
		return $this->getContentHandler()->supportsSections();
	}

	/**
	 * @param $section null|bool|int or a section number (0, 1, 2, T1, T2...)
	 * @param $content Content: new content of the section
	 * @param $sectionTitle String: new section's subject, only if $section is 'new'
	 * @param $edittime String: revision timestamp or null to use the current revision
	 *
	 * @return Content new complete article content, or null if error
	 *
	 * @since 1.WD
	 */
	public function replaceSectionContent( $section, Content $sectionContent, $sectionTitle = '', $edittime = null ) {
		wfProfileIn( __METHOD__ );

		if ( strval( $section ) == '' ) {
			// Whole-page edit; let the whole text through
			$newContent = $sectionContent;
		} else {
			if ( !$this->supportsSections() ) {
				throw new MWException( "sections not supported for content model " . $this->getContentHandler()->getModelID() );
			}

			// Bug 30711: always use current version when adding a new section
			if ( is_null( $edittime ) || $section == 'new' ) {
				$oldContent = $this->getContent();
				if ( ! $oldContent ) {
					wfDebug( __METHOD__ . ": no page text\n" );
					wfProfileOut( __METHOD__ );
					return null;
				}
			} else {
				$dbw = wfGetDB( DB_MASTER );
				$rev = Revision::loadFromTimestamp( $dbw, $this->mTitle, $edittime );

				if ( !$rev ) {
					wfDebug( "WikiPage::replaceSection asked for bogus section (page: " .
						$this->getId() . "; section: $section; edittime: $edittime)\n" );
					wfProfileOut( __METHOD__ );
					return null;
				}

				$oldContent = $rev->getContent();
			}

<<<<<<< HEAD
			$newContent = $oldContent->replaceSection( $section, $sectionContent, $sectionTitle );
=======
			if ( $section == 'new' ) {
				# Inserting a new section
				$subject = $sectionTitle ? wfMessage( 'newsectionheaderdefaultlevel' )
					->rawParams( $sectionTitle )->inContentLanguage()->text() . "\n\n" : '';
				if ( wfRunHooks( 'PlaceNewSection', array( $this, $oldtext, $subject, &$text ) ) ) {
					$text = strlen( trim( $oldtext ) ) > 0
						? "{$oldtext}\n\n{$subject}{$text}"
						: "{$subject}{$text}";
				}
			} else {
				# Replacing an existing section; roll out the big guns
				global $wgParser;

				$text = $wgParser->replaceSection( $oldtext, $section, $text );
			}
>>>>>>> e40a90f0
		}

		wfProfileOut( __METHOD__ );
		return $newContent;
	}

	/**
	 * Check flags and add EDIT_NEW or EDIT_UPDATE to them as needed.
	 * @param $flags Int
	 * @return Int updated $flags
	 */
	function checkFlags( $flags ) {
		if ( !( $flags & EDIT_NEW ) && !( $flags & EDIT_UPDATE ) ) {
			if ( $this->mTitle->getArticleID() ) {
				$flags |= EDIT_UPDATE;
			} else {
				$flags |= EDIT_NEW;
			}
		}

		return $flags;
	}

	/**
	 * Change an existing article or create a new article. Updates RC and all necessary caches,
	 * optionally via the deferred update array.
	 *
	 * @param $text String: new text
	 * @param $summary String: edit summary
	 * @param $flags Integer bitfield:
	 *      EDIT_NEW
	 *          Article is known or assumed to be non-existent, create a new one
	 *      EDIT_UPDATE
	 *          Article is known or assumed to be pre-existing, update it
	 *      EDIT_MINOR
	 *          Mark this edit minor, if the user is allowed to do so
	 *      EDIT_SUPPRESS_RC
	 *          Do not log the change in recentchanges
	 *      EDIT_FORCE_BOT
	 *          Mark the edit a "bot" edit regardless of user rights
	 *      EDIT_DEFER_UPDATES
	 *          Defer some of the updates until the end of index.php
	 *      EDIT_AUTOSUMMARY
	 *          Fill in blank summaries with generated text where possible
	 *
	 * If neither EDIT_NEW nor EDIT_UPDATE is specified, the status of the article will be detected.
	 * If EDIT_UPDATE is specified and the article doesn't exist, the function will return an
	 * edit-gone-missing error. If EDIT_NEW is specified and the article does exist, an
	 * edit-already-exists error will be returned. These two conditions are also possible with
	 * auto-detection due to MediaWiki's performance-optimised locking strategy.
	 *
	 * @param bool|int $baseRevId int the revision ID this edit was based off, if any
	 * @param $user User the user doing the edit
	 *
	 * @throws MWException
	 * @return Status object. Possible errors:
	 *     edit-hook-aborted:       The ArticleSave hook aborted the edit but didn't set the fatal flag of $status
	 *     edit-gone-missing:       In update mode, but the article didn't exist
	 *     edit-conflict:           In update mode, the article changed unexpectedly
	 *     edit-no-change:          Warning that the text was the same as before
	 *     edit-already-exists:     In creation mode, but the article already exists
	 *
	 *  Extensions may define additional errors.
	 *
	 *  $return->value will contain an associative array with members as follows:
	 *     new:                     Boolean indicating if the function attempted to create a new article
	 *     revision:                The revision object for the inserted revision, or null
	 *
	 *  Compatibility note: this function previously returned a boolean value indicating success/failure
	 *
	 * @deprecated since 1.WD: use doEditContent() instead.
	 * @todo: use doEditContent() instead everywhere
	 */
	public function doEdit( $text, $summary, $flags = 0, $baseRevId = false, $user = null ) {
		wfDeprecated( __METHOD__, '1.WD' );

		$content = ContentHandler::makeContent( $text, $this->getTitle() );

		return $this->doEditContent( $content, $summary, $flags, $baseRevId, $user );
	}

	/**
	 * Change an existing article or create a new article. Updates RC and all necessary caches,
	 * optionally via the deferred update array.
	 *
	 * @param $content Content: new content
	 * @param $summary String: edit summary
	 * @param $flags Integer bitfield:
	 *      EDIT_NEW
	 *          Article is known or assumed to be non-existent, create a new one
	 *      EDIT_UPDATE
	 *          Article is known or assumed to be pre-existing, update it
	 *      EDIT_MINOR
	 *          Mark this edit minor, if the user is allowed to do so
	 *      EDIT_SUPPRESS_RC
	 *          Do not log the change in recentchanges
	 *      EDIT_FORCE_BOT
	 *          Mark the edit a "bot" edit regardless of user rights
	 *      EDIT_DEFER_UPDATES
	 *          Defer some of the updates until the end of index.php
	 *      EDIT_AUTOSUMMARY
	 *          Fill in blank summaries with generated text where possible
	 *
	 * If neither EDIT_NEW nor EDIT_UPDATE is specified, the status of the article will be detected.
	 * If EDIT_UPDATE is specified and the article doesn't exist, the function will return an
	 * edit-gone-missing error. If EDIT_NEW is specified and the article does exist, an
	 * edit-already-exists error will be returned. These two conditions are also possible with
	 * auto-detection due to MediaWiki's performance-optimised locking strategy.
	 *
	 * @param $baseRevId the revision ID this edit was based off, if any
	 * @param $user User the user doing the edit
	 * @param $serialisation_format String: format for storing the content in the database
	 *
	 * @return Status object. Possible errors:
	 *     edit-hook-aborted:       The ArticleSave hook aborted the edit but didn't set the fatal flag of $status
	 *     edit-gone-missing:       In update mode, but the article didn't exist
	 *     edit-conflict:           In update mode, the article changed unexpectedly
	 *     edit-no-change:          Warning that the text was the same as before
	 *     edit-already-exists:     In creation mode, but the article already exists
	 *
	 *  Extensions may define additional errors.
	 *
	 *  $return->value will contain an associative array with members as follows:
	 *     new:                     Boolean indicating if the function attempted to create a new article
	 *     revision:                The revision object for the inserted revision, or null
	 *
	 * @since 1.WD
	 */
	public function doEditContent( Content $content, $summary, $flags = 0, $baseRevId = false,
								   User $user = null, $serialisation_format = null ) {
		global $wgUser, $wgUseAutomaticEditSummaries, $wgUseRCPatrol, $wgUseNPPatrol;

		# Low-level sanity check
		if ( $this->mTitle->getText() === '' ) {
			throw new MWException( 'Something is trying to edit an article with an empty title' );
		}

		wfProfileIn( __METHOD__ );

		$user = is_null( $user ) ? $wgUser : $user;
		$status = Status::newGood( array() );

		// Load the data from the master database if needed.
		// The caller may already loaded it from the master or even loaded it using
		// SELECT FOR UPDATE, so do not override that using clear().
		$this->loadPageData( 'fromdbmaster' );

		$flags = $this->checkFlags( $flags );

		# handle hook
		$hook_args = array( &$this, &$user, &$content, &$summary,
							$flags & EDIT_MINOR, null, null, &$flags, &$status );

		if ( !wfRunHooks( 'ArticleContentSave', $hook_args )
			|| !ContentHandler::runLegacyHooks( 'ArticleSave', $hook_args ) ) {

			wfDebug( __METHOD__ . ": ArticleSave or ArticleSaveContent hook aborted save!\n" );

			if ( $status->isOK() ) {
				$status->fatal( 'edit-hook-aborted' );
			}

			wfProfileOut( __METHOD__ );
			return $status;
		}

		# Silently ignore EDIT_MINOR if not allowed
		$isminor = ( $flags & EDIT_MINOR ) && $user->isAllowed( 'minoredit' );
		$bot = $flags & EDIT_FORCE_BOT;

		$old_content = $this->getContent( Revision::RAW ); // current revision's content

		$oldsize = $old_content ? $old_content->getSize() : 0;
		$oldid = $this->getLatest();
		$oldIsRedirect = $this->isRedirect();
		$oldcountable = $this->isCountable();

		$handler = $content->getContentHandler();

		# Provide autosummaries if one is not provided and autosummaries are enabled.
		if ( $wgUseAutomaticEditSummaries && $flags & EDIT_AUTOSUMMARY && $summary == '' ) {
			if ( !$old_content ) $old_content = null;
			$summary = $handler->getAutosummary( $old_content, $content, $flags );
		}

		$editInfo = $this->prepareContentForEdit( $content, null, $user, $serialisation_format );
		$serialized = $editInfo->pst;
		$content = $editInfo->pstContent;
		$newsize =  $content->getSize();

		$dbw = wfGetDB( DB_MASTER );
		$now = wfTimestampNow();
		$this->mTimestamp = $now;

		if ( $flags & EDIT_UPDATE ) {
			# Update article, but only if changed.
			$status->value['new'] = false;

			if ( !$oldid ) {
				# Article gone missing
				wfDebug( __METHOD__ . ": EDIT_UPDATE specified but article doesn't exist\n" );
				$status->fatal( 'edit-gone-missing' );

				wfProfileOut( __METHOD__ );
				return $status;
			} elseif ( !$old_content ) {
				# Sanity check for bug 37225
				wfProfileOut( __METHOD__ );
				throw new MWException( "Could not find text for current revision {$oldid}." );
			}

			$revision = new Revision( array(
				'page'       => $this->getId(),
				'comment'    => $summary,
				'minor_edit' => $isminor,
				'text'       => $serialized,
				'len'        => $newsize,
				'parent_id'  => $oldid,
				'user'       => $user->getId(),
				'user_text'  => $user->getName(),
				'timestamp'  => $now,
				'content_model' => $content->getModel(),
				'content_format' => $serialisation_format,
			) ); #XXX: pass content object?!

			$changed = !$content->equals( $old_content );

			if ( $changed ) {
				if ( !$content->isValid() ) {
					throw new MWException( "New content failed validity check!" );
				}

				$dbw->begin( __METHOD__ );

				$prepStatus = $content->prepareSave( $this, $flags, $baseRevId, $user );
				$status->merge( $prepStatus );

				if ( !$status->isOK() ) {
					$dbw->rollback();

					wfProfileOut( __METHOD__ );
					return $status;
				}

				$revisionId = $revision->insertOn( $dbw );

				# Update page
				#
				# Note that we use $this->mLatest instead of fetching a value from the master DB
				# during the course of this function. This makes sure that EditPage can detect
				# edit conflicts reliably, either by $ok here, or by $article->getTimestamp()
				# before this function is called. A previous function used a separate query, this
				# creates a window where concurrent edits can cause an ignored edit conflict.
				$ok = $this->updateRevisionOn( $dbw, $revision, $oldid, $oldIsRedirect );

				if ( !$ok ) {
					# Belated edit conflict! Run away!!
					$status->fatal( 'edit-conflict' );

					$dbw->rollback( __METHOD__ );

					wfProfileOut( __METHOD__ );
					return $status;
				}

				wfRunHooks( 'NewRevisionFromEditComplete', array( $this, $revision, $baseRevId, $user ) );
				# Update recentchanges
				if ( !( $flags & EDIT_SUPPRESS_RC ) ) {
					# Mark as patrolled if the user can do so
					$patrolled = $wgUseRCPatrol && !count(
						$this->mTitle->getUserPermissionsErrors( 'autopatrol', $user ) );
					# Add RC row to the DB
					$rc = RecentChange::notifyEdit( $now, $this->mTitle, $isminor, $user, $summary,
						$oldid, $this->getTimestamp(), $bot, '', $oldsize, $newsize,
						$revisionId, $patrolled
					);

					# Log auto-patrolled edits
					if ( $patrolled ) {
						PatrolLog::record( $rc, true, $user );
					}
				}
				$user->incEditCount();
				$dbw->commit( __METHOD__ );
			} else {
				// Bug 32948: revision ID must be set to page {{REVISIONID}} and
				// related variables correctly
				$revision->setId( $this->getLatest() );
			}

			# Update links tables, site stats, etc.
			$this->doEditUpdates(
				$revision,
				$user,
				array(
					'changed' => $changed,
					'oldcountable' => $oldcountable
				)
			);

			if ( !$changed ) {
				$status->warning( 'edit-no-change' );
				$revision = null;
				// Update page_touched, this is usually implicit in the page update
				// Other cache updates are done in onArticleEdit()
				$this->mTitle->invalidateCache();
			}
		} else {
			# Create new article
			$status->value['new'] = true;

			$dbw->begin( __METHOD__ );

			$prepStatus = $content->prepareSave( $this, $flags, $baseRevId, $user );
			$status->merge( $prepStatus );

			if ( !$status->isOK() ) {
				$dbw->rollback();

				wfProfileOut( __METHOD__ );
				return $status;
			}

			$status->merge( $prepStatus );

			# Add the page record; stake our claim on this title!
			# This will return false if the article already exists
			$newid = $this->insertOn( $dbw );

			if ( $newid === false ) {
				$dbw->rollback( __METHOD__ );
				$status->fatal( 'edit-already-exists' );

				wfProfileOut( __METHOD__ );
				return $status;
			}

			# Save the revision text...
			$revision = new Revision( array(
				'page'       => $newid,
				'comment'    => $summary,
				'minor_edit' => $isminor,
				'text'       => $serialized,
				'len'        => $newsize,
				'user'       => $user->getId(),
				'user_text'  => $user->getName(),
				'timestamp'  => $now,
				'content_model' => $content->getModel(),
				'content_format' => $serialisation_format,
			) );
			$revisionId = $revision->insertOn( $dbw );

			# Bug 37225: use accessor to get the text as Revision may trim it
			$content = $revision->getContent(); // sanity; get normalized version

			# Update the page record with revision data
			$this->updateRevisionOn( $dbw, $revision, 0 );

			wfRunHooks( 'NewRevisionFromEditComplete', array( $this, $revision, false, $user ) );

			# Update recentchanges
			if ( !( $flags & EDIT_SUPPRESS_RC ) ) {
				# Mark as patrolled if the user can do so
				$patrolled = ( $wgUseRCPatrol || $wgUseNPPatrol ) && !count(
					$this->mTitle->getUserPermissionsErrors( 'autopatrol', $user ) );
				# Add RC row to the DB
				$rc = RecentChange::notifyNew( $now, $this->mTitle, $isminor, $user, $summary, $bot,
					'', $content->getSize(), $revisionId, $patrolled );

				# Log auto-patrolled edits
				if ( $patrolled ) {
					PatrolLog::record( $rc, true, $user );
				}
			}
			$user->incEditCount();
			$dbw->commit( __METHOD__ );

			# Update links, etc.
			$this->doEditUpdates( $revision, $user, array( 'created' => true ) );

			$hook_args = array( &$this, &$user, $content, $summary,
								$flags & EDIT_MINOR, null, null, &$flags, $revision );

			ContentHandler::runLegacyHooks( 'ArticleInsertComplete', $hook_args );
			wfRunHooks( 'ArticleContentInsertComplete', $hook_args );
		}

		# Do updates right now unless deferral was requested
		if ( !( $flags & EDIT_DEFER_UPDATES ) ) {
			DeferredUpdates::doUpdates();
		}

		// Return the new revision (or null) to the caller
		$status->value['revision'] = $revision;

		$hook_args = array( &$this, &$user, $content, $summary,
							$flags & EDIT_MINOR, null, null, &$flags, $revision, &$status, $baseRevId );

		ContentHandler::runLegacyHooks( 'ArticleSaveComplete', $hook_args );
		wfRunHooks( 'ArticleContentSaveComplete', $hook_args );

		# Promote user to any groups they meet the criteria for
		$user->addAutopromoteOnceGroups( 'onEdit' );

		wfProfileOut( __METHOD__ );
		return $status;
	}

	/**
	 * Get parser options suitable for rendering the primary article wikitext
	 * @param User|string $user User object or 'canonical'
	 * @return ParserOptions
	 */
	public function makeParserOptions( $user ) {
		global $wgContLang;
		if ( $user instanceof User ) { // settings per user (even anons)
			$options = ParserOptions::newFromUser( $user );
		} else { // canonical settings
			$options = ParserOptions::newFromUserAndLang( new User, $wgContLang );
		}
		$options->enableLimitReport(); // show inclusion/loop reports
		$options->setTidy( true ); // fix bad HTML
		return $options;
	}

	/**
	 * Prepare text which is about to be saved.
	 * Returns a stdclass with source, pst and output members
	 *
	 * @deprecated in 1.WD: use prepareContentForEdit instead.
	 */
	public function prepareTextForEdit( $text, $revid = null, User $user = null ) {
		wfDeprecated( __METHOD__, '1.WD' );
		$content = ContentHandler::makeContent( $text, $this->getTitle() );
		return $this->prepareContentForEdit( $content, $revid , $user );
	}

	/**
	 * Prepare content which is about to be saved.
	 * Returns a stdclass with source, pst and output members
	 *
	 * @param \Content $content
	 * @param null $revid
	 * @param null|\User $user
	 * @param null $serialization_format
	 *
	 * @return bool|object
	 *
	 * @since 1.WD
	 */
	public function prepareContentForEdit( Content $content, $revid = null, User $user = null, $serialization_format = null ) {
		global $wgParser, $wgContLang, $wgUser;
		$user = is_null( $user ) ? $wgUser : $user;
		// @TODO fixme: check $user->getId() here???

		if ( $this->mPreparedEdit
			&& $this->mPreparedEdit->newContent
			&& $this->mPreparedEdit->newContent->equals( $content )
			&& $this->mPreparedEdit->revid == $revid
			&& $this->mPreparedEdit->format == $serialization_format
			#XXX: also check $user here?
		) {
			// Already prepared
			return $this->mPreparedEdit;
		}

		$popts = ParserOptions::newFromUserAndLang( $user, $wgContLang );
		wfRunHooks( 'ArticlePrepareTextForEdit', array( $this, $popts ) );

		$edit = (object)array();
		$edit->revid = $revid;

		$edit->pstContent = $content->preSaveTransform( $this->mTitle, $user, $popts );
		$edit->pst = $edit->pstContent->serialize( $serialization_format ); #XXX: do we need this??
		$edit->format = $serialization_format;

		$edit->popts = $this->makeParserOptions( 'canonical' );

		$edit->output = $edit->pstContent->getParserOutput( $this->mTitle, $revid, $edit->popts );

		$edit->newContent = $content;
		$edit->oldContent = $this->getContent( Revision::RAW );

		#NOTE: B/C for hooks! don't use these fields!
		$edit->newText = ContentHandler::getContentText( $edit->newContent );
		$edit->oldText = $edit->oldContent ? ContentHandler::getContentText( $edit->oldContent ) : '';

		$this->mPreparedEdit = $edit;

		return $edit;
	}

	/**
	 * Do standard deferred updates after page edit.
	 * Update links tables, site stats, search index and message cache.
	 * Purges pages that include this page if the text was changed here.
	 * Every 100th edit, prune the recent changes table.
	 *
	 * @param $revision Revision object
	 * @param $user User object that did the revision
	 * @param $options Array of options, following indexes are used:
	 * - changed: boolean, whether the revision changed the content (default true)
	 * - created: boolean, whether the revision created the page (default false)
	 * - oldcountable: boolean or null (default null):
	 *   - boolean: whether the page was counted as an article before that
	 *     revision, only used in changed is true and created is false
	 *   - null: don't change the article count
	 */
	public function doEditUpdates( Revision $revision, User $user, array $options = array() ) {
		global $wgEnableParserCache;

		wfProfileIn( __METHOD__ );

		$options += array( 'changed' => true, 'created' => false, 'oldcountable' => null );
		$content = $revision->getContent();

		# Parse the text
		# Be careful not to double-PST: $text is usually already PST-ed once
		if ( !$this->mPreparedEdit || $this->mPreparedEdit->output->getFlag( 'vary-revision' ) ) {
			wfDebug( __METHOD__ . ": No prepared edit or vary-revision is set...\n" );
			$editInfo = $this->prepareContentForEdit( $content, $revision->getId(), $user );
		} else {
			wfDebug( __METHOD__ . ": No vary-revision, using prepared edit...\n" );
			$editInfo = $this->mPreparedEdit;
		}

		# Save it to the parser cache
		if ( $wgEnableParserCache ) {
			$parserCache = ParserCache::singleton();
			$parserCache->save( $editInfo->output, $this, $editInfo->popts );
		}

		# Update the links tables and other secondary data
		$updates = $content->getSecondaryDataUpdates( $this->getTitle(), null, true, $editInfo->output );
		DataUpdate::runUpdates( $updates );

		wfRunHooks( 'ArticleEditUpdates', array( &$this, &$editInfo, $options['changed'] ) );

		if ( wfRunHooks( 'ArticleEditUpdatesDeleteFromRecentchanges', array( &$this ) ) ) {
			if ( 0 == mt_rand( 0, 99 ) ) {
				// Flush old entries from the `recentchanges` table; we do this on
				// random requests so as to avoid an increase in writes for no good reason
				global $wgRCMaxAge;

				$dbw = wfGetDB( DB_MASTER );
				$cutoff = $dbw->timestamp( time() - $wgRCMaxAge );
				$dbw->delete(
					'recentchanges',
					array( "rc_timestamp < '$cutoff'" ),
					__METHOD__
				);
			}
		}

		if ( !$this->mTitle->exists() ) {
			wfProfileOut( __METHOD__ );
			return;
		}

		$id = $this->getId();
		$title = $this->mTitle->getPrefixedDBkey();
		$shortTitle = $this->mTitle->getDBkey();

		if ( !$options['changed'] ) {
			$good = 0;
			$total = 0;
		} elseif ( $options['created'] ) {
			$good = (int)$this->isCountable( $editInfo );
			$total = 1;
		} elseif ( $options['oldcountable'] !== null ) {
			$good = (int)$this->isCountable( $editInfo ) - (int)$options['oldcountable'];
			$total = 0;
		} else {
			$good = 0;
			$total = 0;
		}

		DeferredUpdates::addUpdate( new SiteStatsUpdate( 0, 1, $good, $total ) );
		DeferredUpdates::addUpdate( new SearchUpdate( $id, $title, $content->getTextForSearchIndex() ) );
		#@TODO: let the search engine decide what to do with the content object

		# If this is another user's talk page, update newtalk.
		# Don't do this if $options['changed'] = false (null-edits) nor if
		# it's a minor edit and the user doesn't want notifications for those.
		if ( $options['changed']
			&& $this->mTitle->getNamespace() == NS_USER_TALK
			&& $shortTitle != $user->getTitleKey()
			&& !( $revision->isMinor() && $user->isAllowed( 'nominornewtalk' ) )
		) {
			if ( wfRunHooks( 'ArticleEditUpdateNewTalk', array( &$this ) ) ) {
				$other = User::newFromName( $shortTitle, false );
				if ( !$other ) {
					wfDebug( __METHOD__ . ": invalid username\n" );
				} elseif ( User::isIP( $shortTitle ) ) {
					// An anonymous user
					$other->setNewtalk( true, $revision );
				} elseif ( $other->isLoggedIn() ) {
					$other->setNewtalk( true, $revision );
				} else {
					wfDebug( __METHOD__ . ": don't need to notify a nonexistent user\n" );
				}
			}
		}

		if ( $this->mTitle->getNamespace() == NS_MEDIAWIKI ) {
			#XXX: could skip pseudo-messages like js/css here, based on content model.
			$msgtext = $content->getWikitextForTransclusion();
			if ( $msgtext === false || $msgtext === null ) $msgtext = '';

			MessageCache::singleton()->replace( $shortTitle, $msgtext );
		}

		if( $options['created'] ) {
			self::onArticleCreate( $this->mTitle );
		} else {
			self::onArticleEdit( $this->mTitle );
		}

		wfProfileOut( __METHOD__ );
	}

	/**
	 * Edit an article without doing all that other stuff
	 * The article must already exist; link tables etc
	 * are not updated, caches are not flushed.
	 *
	 * @param $text String: text submitted
	 * @param $user User The relevant user
	 * @param $comment String: comment submitted
	 * @param $minor Boolean: whereas it's a minor modification
	 *
	 * @deprecated since 1.WD, use doEditContent() instead.
	 */
	public function doQuickEdit( $text, User $user, $comment = '', $minor = 0 ) {
		wfDeprecated( __METHOD__, "1.WD" );

		$content = ContentHandler::makeContent( $text, $this->getTitle() );
		return $this->doQuickEditContent( $content, $user, $comment , $minor );
	}

	/**
	 * Edit an article without doing all that other stuff
	 * The article must already exist; link tables etc
	 * are not updated, caches are not flushed.
	 *
	 * @param $content Content: content submitted
	 * @param $user User The relevant user
	 * @param $comment String: comment submitted
	 * @param $serialisation_format String: format for storing the content in the database
	 * @param $minor Boolean: whereas it's a minor modification
	 */
	public function doQuickEditContent( Content $content, User $user, $comment = '', $minor = 0, $serialisation_format = null ) {
		wfProfileIn( __METHOD__ );

		$serialized = $content->serialize( $serialisation_format );

		$dbw = wfGetDB( DB_MASTER );
		$revision = new Revision( array(
			'page'       => $this->getId(),
			'text'       => $serialized,
			'length'     => $content->getSize(),
			'comment'    => $comment,
			'minor_edit' => $minor ? 1 : 0,
		) ); #XXX: set the content object?
		$revision->insertOn( $dbw );
		$this->updateRevisionOn( $dbw, $revision );

		wfRunHooks( 'NewRevisionFromEditComplete', array( $this, $revision, false, $user ) );

		wfProfileOut( __METHOD__ );
	}

	/**
	 * Update the article's restriction field, and leave a log entry.
	 * This works for protection both existing and non-existing pages.
	 *
	 * @param $limit Array: set of restriction keys
	 * @param $reason String
	 * @param &$cascade Integer. Set to false if cascading protection isn't allowed.
	 * @param $expiry Array: per restriction type expiration
	 * @param $user User The user updating the restrictions
	 * @return Status
	 */
	public function doUpdateRestrictions( array $limit, array $expiry, &$cascade, $reason, User $user ) {
		global $wgContLang;

		if ( wfReadOnly() ) {
			return Status::newFatal( 'readonlytext', wfReadOnlyReason() );
		}

		$restrictionTypes = $this->mTitle->getRestrictionTypes();

		$id = $this->mTitle->getArticleID();

		if ( !$cascade ) {
			$cascade = false;
		}

		// Take this opportunity to purge out expired restrictions
		Title::purgeExpiredRestrictions();

		# @todo FIXME: Same limitations as described in ProtectionForm.php (line 37);
		# we expect a single selection, but the schema allows otherwise.
		$isProtected = false;
		$protect = false;
		$changed = false;

		$dbw = wfGetDB( DB_MASTER );

		foreach ( $restrictionTypes as $action ) {
			if ( !isset( $expiry[$action] ) ) {
				$expiry[$action] = $dbw->getInfinity();
			}
			if ( !isset( $limit[$action] ) ) {
				$limit[$action] = '';
			} elseif ( $limit[$action] != '' ) {
				$protect = true;
			}

			# Get current restrictions on $action
			$current = implode( '', $this->mTitle->getRestrictions( $action ) );
			if ( $current != '' ) {
				$isProtected = true;
			}

			if ( $limit[$action] != $current ) {
				$changed = true;
			} elseif ( $limit[$action] != '' ) {
				# Only check expiry change if the action is actually being
				# protected, since expiry does nothing on an not-protected
				# action.
				if ( $this->mTitle->getRestrictionExpiry( $action ) != $expiry[$action] ) {
					$changed = true;
				}
			}
		}

		if ( !$changed && $protect && $this->mTitle->areRestrictionsCascading() != $cascade ) {
			$changed = true;
		}

		# If nothing's changed, do nothing
		if ( !$changed ) {
			return Status::newGood();
		}

		if ( !$protect ) { # No protection at all means unprotection
			$revCommentMsg = 'unprotectedarticle';
			$logAction = 'unprotect';
		} elseif ( $isProtected ) {
			$revCommentMsg = 'modifiedarticleprotection';
			$logAction = 'modify';
		} else {
			$revCommentMsg = 'protectedarticle';
			$logAction = 'protect';
		}

		$encodedExpiry = array();
		$protectDescription = '';
		foreach ( $limit as $action => $restrictions ) {
			$encodedExpiry[$action] = $dbw->encodeExpiry( $expiry[$action] );
			if ( $restrictions != '' ) {
				$protectDescription .= $wgContLang->getDirMark() . "[$action=$restrictions] (";
				if ( $encodedExpiry[$action] != 'infinity' ) {
					$protectDescription .= wfMessage(
						'protect-expiring',
						$wgContLang->timeanddate( $expiry[$action], false, false ) ,
						$wgContLang->date( $expiry[$action], false, false ) ,
						$wgContLang->time( $expiry[$action], false, false )
					)->inContentLanguage()->text();
				} else {
					$protectDescription .= wfMessage( 'protect-expiry-indefinite' )
						->inContentLanguage()->text();
				}

				$protectDescription .= ') ';
			}
		}
		$protectDescription = trim( $protectDescription );

		if ( $id ) { # Protection of existing page
			if ( !wfRunHooks( 'ArticleProtect', array( &$this, &$user, $limit, $reason ) ) ) {
				return Status::newGood();
			}

			# Only restrictions with the 'protect' right can cascade...
			# Otherwise, people who cannot normally protect can "protect" pages via transclusion
			$editrestriction = isset( $limit['edit'] ) ? array( $limit['edit'] ) : $this->mTitle->getRestrictions( 'edit' );

			# The schema allows multiple restrictions
			if ( !in_array( 'protect', $editrestriction ) && !in_array( 'sysop', $editrestriction ) ) {
				$cascade = false;
			}

			# Update restrictions table
			foreach ( $limit as $action => $restrictions ) {
				if ( $restrictions != '' ) {
					$dbw->replace( 'page_restrictions', array( array( 'pr_page', 'pr_type' ) ),
						array( 'pr_page' => $id,
							'pr_type' => $action,
							'pr_level' => $restrictions,
							'pr_cascade' => ( $cascade && $action == 'edit' ) ? 1 : 0,
							'pr_expiry' => $encodedExpiry[$action]
						),
						__METHOD__
					);
				} else {
					$dbw->delete( 'page_restrictions', array( 'pr_page' => $id,
						'pr_type' => $action ), __METHOD__ );
				}
			}

			# Prepare a null revision to be added to the history
			$editComment = $wgContLang->ucfirst(
				wfMessage(
					$revCommentMsg,
					$this->mTitle->getPrefixedText()
				)->inContentLanguage()->text()
			);
			if ( $reason ) {
				$editComment .= ": $reason";
			}
			if ( $protectDescription ) {
				$editComment .= " ($protectDescription)";
			}
			if ( $cascade ) {
				// FIXME: Should use 'brackets' message.
				$editComment .= ' [' . wfMessage( 'protect-summary-cascade' )
					->inContentLanguage()->text() . ']';
			}

			# Insert a null revision
			$nullRevision = Revision::newNullRevision( $dbw, $id, $editComment, true );
			$nullRevId = $nullRevision->insertOn( $dbw );

			$latest = $this->getLatest();
			# Update page record
			$dbw->update( 'page',
				array( /* SET */
					'page_touched' => $dbw->timestamp(),
					'page_restrictions' => '',
					'page_latest' => $nullRevId
				), array( /* WHERE */
					'page_id' => $id
				), __METHOD__
			);

			wfRunHooks( 'NewRevisionFromEditComplete', array( $this, $nullRevision, $latest, $user ) );
			wfRunHooks( 'ArticleProtectComplete', array( &$this, &$user, $limit, $reason ) );
		} else { # Protection of non-existing page (also known as "title protection")
			# Cascade protection is meaningless in this case
			$cascade = false;

			if ( $limit['create'] != '' ) {
				$dbw->replace( 'protected_titles',
					array( array( 'pt_namespace', 'pt_title' ) ),
					array(
						'pt_namespace' => $this->mTitle->getNamespace(),
						'pt_title' => $this->mTitle->getDBkey(),
						'pt_create_perm' => $limit['create'],
						'pt_timestamp' => $dbw->encodeExpiry( wfTimestampNow() ),
						'pt_expiry' => $encodedExpiry['create'],
						'pt_user' => $user->getId(),
						'pt_reason' => $reason,
					), __METHOD__
				);
			} else {
				$dbw->delete( 'protected_titles',
					array(
						'pt_namespace' => $this->mTitle->getNamespace(),
						'pt_title' => $this->mTitle->getDBkey()
					), __METHOD__
				);
			}
		}

		$this->mTitle->flushRestrictions();

		if ( $logAction == 'unprotect' ) {
			$logParams = array();
		} else {
			$logParams = array( $protectDescription, $cascade ? 'cascade' : '' );
		}

		# Update the protection log
		$log = new LogPage( 'protect' );
		$log->addEntry( $logAction, $this->mTitle, trim( $reason ), $logParams, $user );

		return Status::newGood();
	}

	/**
	 * Take an array of page restrictions and flatten it to a string
	 * suitable for insertion into the page_restrictions field.
	 * @param $limit Array
	 * @throws MWException
	 * @return String
	 */
	protected static function flattenRestrictions( $limit ) {
		if ( !is_array( $limit ) ) {
			throw new MWException( 'WikiPage::flattenRestrictions given non-array restriction set' );
		}

		$bits = array();
		ksort( $limit );

		foreach ( $limit as $action => $restrictions ) {
			if ( $restrictions != '' ) {
				$bits[] = "$action=$restrictions";
			}
		}

		return implode( ':', $bits );
	}

	/**
	 * Same as doDeleteArticleReal(), but returns a simple boolean. This is kept around for
	 * backwards compatibility, if you care about error reporting you should use
	 * doDeleteArticleReal() instead.
	 *
	 * Deletes the article with database consistency, writes logs, purges caches
	 *
	 * @param $reason string delete reason for deletion log
	 * @param $suppress boolean suppress all revisions and log the deletion in
	 *        the suppression log instead of the deletion log
	 * @param $id int article ID
	 * @param $commit boolean defaults to true, triggers transaction end
	 * @param &$error Array of errors to append to
	 * @param $user User The deleting user
	 * @return boolean true if successful
	 */
	public function doDeleteArticle(
		$reason, $suppress = false, $id = 0, $commit = true, &$error = '', User $user = null
	) {
		$status = $this->doDeleteArticleReal( $reason, $suppress, $id, $commit, $error, $user );
		return $status->isGood();
	}

	/**
	 * Back-end article deletion
	 * Deletes the article with database consistency, writes logs, purges caches
	 *
	 * @since 1.19
	 *
	 * @param $reason string delete reason for deletion log
	 * @param $suppress boolean suppress all revisions and log the deletion in
	 *        the suppression log instead of the deletion log
	 * @param $commit boolean defaults to true, triggers transaction end
	 * @param &$error Array of errors to append to
	 * @param $user User The deleting user
	 * @return Status: Status object; if successful, $status->value is the log_id of the
	 *                 deletion log entry. If the page couldn't be deleted because it wasn't
	 *                 found, $status is a non-fatal 'cannotdelete' error
	 */
	public function doDeleteArticleReal(
		$reason, $suppress = false, $id = 0, $commit = true, &$error = '', User $user = null
	) {
		global $wgUser, $wgContentHandlerUseDB;

		wfDebug( __METHOD__ . "\n" );

		$status = Status::newGood();

		if ( $this->mTitle->getDBkey() === '' ) {
			$status->error( 'cannotdelete', wfEscapeWikiText( $this->getTitle()->getPrefixedText() ) );
			return $status;
		}

		$user = is_null( $user ) ? $wgUser : $user;
		if ( ! wfRunHooks( 'ArticleDelete', array( &$this, &$user, &$reason, &$error, &$status ) ) ) {
			if ( $status->isOK() ) {
				// Hook aborted but didn't set a fatal status
				$status->fatal( 'delete-hook-aborted' );
			}
			return $status;
		}

		if ( $id == 0 ) {
			$this->loadPageData( 'forupdate' );
			$id = $this->getID();
			if ( $id == 0 ) {
				$status->error( 'cannotdelete', wfEscapeWikiText( $this->getTitle()->getPrefixedText() ) );
				return $status;
			}
		}

		// Bitfields to further suppress the content
		if ( $suppress ) {
			$bitfield = 0;
			// This should be 15...
			$bitfield |= Revision::DELETED_TEXT;
			$bitfield |= Revision::DELETED_COMMENT;
			$bitfield |= Revision::DELETED_USER;
			$bitfield |= Revision::DELETED_RESTRICTED;
		} else {
			$bitfield = 'rev_deleted';
		}

		// we need to remember the old content so we can use it to generate all deletion updates.
		$content = $this->getContent( Revision::RAW );

		$dbw = wfGetDB( DB_MASTER );
		$dbw->begin( __METHOD__ );
		// For now, shunt the revision data into the archive table.
		// Text is *not* removed from the text table; bulk storage
		// is left intact to avoid breaking block-compression or
		// immutable storage schemes.
		//
		// For backwards compatibility, note that some older archive
		// table entries will have ar_text and ar_flags fields still.
		//
		// In the future, we may keep revisions and mark them with
		// the rev_deleted field, which is reserved for this purpose.

		$row = array(
			'ar_namespace'  => 'page_namespace',
			'ar_title'      => 'page_title',
			'ar_comment'    => 'rev_comment',
			'ar_user'       => 'rev_user',
			'ar_user_text'  => 'rev_user_text',
			'ar_timestamp'  => 'rev_timestamp',
			'ar_minor_edit' => 'rev_minor_edit',
			'ar_rev_id'     => 'rev_id',
			'ar_parent_id'  => 'rev_parent_id',
			'ar_text_id'    => 'rev_text_id',
			'ar_text'       => '\'\'', // Be explicit to appease
			'ar_flags'      => '\'\'', // MySQL's "strict mode"...
			'ar_len'        => 'rev_len',
			'ar_page_id'    => 'page_id',
			'ar_deleted'    => $bitfield,
			'ar_sha1'       => 'rev_sha1',
		);

		if ( $wgContentHandlerUseDB ) {
			$row[ 'ar_content_model' ] = 'rev_content_model';
			$row[ 'ar_content_format' ] = 'rev_content_format';
		}

		$dbw->insertSelect( 'archive', array( 'page', 'revision' ),
			$row,
			array(
				'page_id' => $id,
				'page_id = rev_page'
			), __METHOD__
		);

		# Now that it's safely backed up, delete it
		$dbw->delete( 'page', array( 'page_id' => $id ), __METHOD__ );
		$ok = ( $dbw->affectedRows() > 0 ); // getArticleID() uses slave, could be laggy

		if ( !$ok ) {
			$dbw->rollback( __METHOD__ );
			$status->error( 'cannotdelete', wfEscapeWikiText( $this->getTitle()->getPrefixedText() ) );
			return $status;
		}

		$this->doDeleteUpdates( $id, $content );

		# Log the deletion, if the page was suppressed, log it at Oversight instead
		$logtype = $suppress ? 'suppress' : 'delete';

		$logEntry = new ManualLogEntry( $logtype, 'delete' );
		$logEntry->setPerformer( $user );
		$logEntry->setTarget( $this->mTitle );
		$logEntry->setComment( $reason );
		$logid = $logEntry->insert();
		$logEntry->publish( $logid );

		if ( $commit ) {
			$dbw->commit( __METHOD__ );
		}

		wfRunHooks( 'ArticleDeleteComplete', array( &$this, &$user, $reason, $id ) );
		$status->value = $logid;
		return $status;
	}

	/**
	 * Do some database updates after deletion
	 *
	 * @param $id Int: page_id value of the page being deleted (B/C, currently unused)
	 * @param $content Content: optional page content to be used when determining the required updates.
	 *        This may be needed because $this->getContent() may already return null when the page proper was deleted.
	 */
	public function doDeleteUpdates( $id, Content $content = null ) {
		# update site status
		DeferredUpdates::addUpdate( new SiteStatsUpdate( 0, 1, - (int)$this->isCountable(), -1 ) );

		# remove secondary indexes, etc
		$updates = $this->getDeletionUpdates( $content );
		DataUpdate::runUpdates( $updates );

		# Clear caches
		WikiPage::onArticleDelete( $this->mTitle );

		# Reset this object
		$this->clear();

		# Clear the cached article id so the interface doesn't act like we exist
		$this->mTitle->resetArticleID( 0 );
	}

	/**
	 * Roll back the most recent consecutive set of edits to a page
	 * from the same user; fails if there are no eligible edits to
	 * roll back to, e.g. user is the sole contributor. This function
	 * performs permissions checks on $user, then calls commitRollback()
	 * to do the dirty work
	 *
	 * @todo: seperate the business/permission stuff out from backend code
	 *
	 * @param $fromP String: Name of the user whose edits to rollback.
	 * @param $summary String: Custom summary. Set to default summary if empty.
	 * @param $token String: Rollback token.
	 * @param $bot Boolean: If true, mark all reverted edits as bot.
	 *
	 * @param $resultDetails Array: contains result-specific array of additional values
	 *    'alreadyrolled' : 'current' (rev)
	 *    success        : 'summary' (str), 'current' (rev), 'target' (rev)
	 *
	 * @param $user User The user performing the rollback
	 * @return array of errors, each error formatted as
	 *   array(messagekey, param1, param2, ...).
	 * On success, the array is empty.  This array can also be passed to
	 * OutputPage::showPermissionsErrorPage().
	 */
	public function doRollback(
		$fromP, $summary, $token, $bot, &$resultDetails, User $user
	) {
		$resultDetails = null;

		# Check permissions
		$editErrors = $this->mTitle->getUserPermissionsErrors( 'edit', $user );
		$rollbackErrors = $this->mTitle->getUserPermissionsErrors( 'rollback', $user );
		$errors = array_merge( $editErrors, wfArrayDiff2( $rollbackErrors, $editErrors ) );

		if ( !$user->matchEditToken( $token, array( $this->mTitle->getPrefixedText(), $fromP ) ) ) {
			$errors[] = array( 'sessionfailure' );
		}

		if ( $user->pingLimiter( 'rollback' ) || $user->pingLimiter() ) {
			$errors[] = array( 'actionthrottledtext' );
		}

		# If there were errors, bail out now
		if ( !empty( $errors ) ) {
			return $errors;
		}

		return $this->commitRollback( $fromP, $summary, $bot, $resultDetails, $user );
	}

	/**
	 * Backend implementation of doRollback(), please refer there for parameter
	 * and return value documentation
	 *
	 * NOTE: This function does NOT check ANY permissions, it just commits the
	 * rollback to the DB. Therefore, you should only call this function direct-
	 * ly if you want to use custom permissions checks. If you don't, use
	 * doRollback() instead.
	 * @param $fromP String: Name of the user whose edits to rollback.
	 * @param $summary String: Custom summary. Set to default summary if empty.
	 * @param $bot Boolean: If true, mark all reverted edits as bot.
	 *
	 * @param $resultDetails Array: contains result-specific array of additional values
	 * @param $guser User The user performing the rollback
	 * @return array
	 */
	public function commitRollback( $fromP, $summary, $bot, &$resultDetails, User $guser ) {
		global $wgUseRCPatrol, $wgContLang;

		$dbw = wfGetDB( DB_MASTER );

		if ( wfReadOnly() ) {
			return array( array( 'readonlytext' ) );
		}

		# Get the last editor
		$current = $this->getRevision();
		if ( is_null( $current ) ) {
			# Something wrong... no page?
			return array( array( 'notanarticle' ) );
		}

		$from = str_replace( '_', ' ', $fromP );
		# User name given should match up with the top revision.
		# If the user was deleted then $from should be empty.
		if ( $from != $current->getUserText() ) {
			$resultDetails = array( 'current' => $current );
			return array( array( 'alreadyrolled',
				htmlspecialchars( $this->mTitle->getPrefixedText() ),
				htmlspecialchars( $fromP ),
				htmlspecialchars( $current->getUserText() )
			) );
		}

		# Get the last edit not by this guy...
		# Note: these may not be public values
		$user = intval( $current->getRawUser() );
		$user_text = $dbw->addQuotes( $current->getRawUserText() );
		$s = $dbw->selectRow( 'revision',
			array( 'rev_id', 'rev_timestamp', 'rev_deleted' ),
			array( 'rev_page' => $current->getPage(),
				"rev_user != {$user} OR rev_user_text != {$user_text}"
			), __METHOD__,
			array( 'USE INDEX' => 'page_timestamp',
				'ORDER BY' => 'rev_timestamp DESC' )
			);
		if ( $s === false ) {
			# No one else ever edited this page
			return array( array( 'cantrollback' ) );
		} elseif ( $s->rev_deleted & Revision::DELETED_TEXT || $s->rev_deleted & Revision::DELETED_USER ) {
			# Only admins can see this text
			return array( array( 'notvisiblerev' ) );
		}

		$set = array();
		if ( $bot && $guser->isAllowed( 'markbotedits' ) ) {
			# Mark all reverted edits as bot
			$set['rc_bot'] = 1;
		}

		if ( $wgUseRCPatrol ) {
			# Mark all reverted edits as patrolled
			$set['rc_patrolled'] = 1;
		}

		if ( count( $set ) ) {
			$dbw->update( 'recentchanges', $set,
				array( /* WHERE */
					'rc_cur_id' => $current->getPage(),
					'rc_user_text' => $current->getUserText(),
					'rc_timestamp > ' . $dbw->addQuotes( $s->rev_timestamp ),
				), __METHOD__
			);
		}

		# Generate the edit summary if necessary
		$target = Revision::newFromId( $s->rev_id );
		if ( empty( $summary ) ) {
			if ( $from == '' ) { // no public user name
<<<<<<< HEAD
				$summary = wfMessage( 'revertpage-nouser' )->inContentLanguage()->text();
			} else {
				$summary = wfMessage( 'revertpage' )->inContentLanguage()->text();
=======
				$summary = wfMessage( 'revertpage-nouser' );
			} else {
				$summary = wfMessage( 'revertpage' );
>>>>>>> e40a90f0
			}
		}

		# Allow the custom summary to use the same args as the default message
		$args = array(
			$target->getUserText(), $from, $s->rev_id,
			$wgContLang->timeanddate( wfTimestamp( TS_MW, $s->rev_timestamp ) ),
			$current->getId(), $wgContLang->timeanddate( $current->getTimestamp() )
		);
		if( $summary instanceof Message ) {
			$summary = $summary->params( $args )->inContentLanguage()->text();
		} else {
			$summary = wfMsgReplaceArgs( $summary, $args );
		}

		# Truncate for whole multibyte characters.
		$summary = $wgContLang->truncate( $summary, 255 );

		# Save
		$flags = EDIT_UPDATE;

		if ( $guser->isAllowed( 'minoredit' ) ) {
			$flags |= EDIT_MINOR;
		}

		if ( $bot && ( $guser->isAllowedAny( 'markbotedits', 'bot' ) ) ) {
			$flags |= EDIT_FORCE_BOT;
		}

		# Actually store the edit
		$status = $this->doEditContent( $target->getContent(), $summary, $flags, $target->getId(), $guser );

		if ( !$status->isOK() ) {
			return $status->getErrorsArray();
		}

		if ( !empty( $status->value['revision'] ) ) {
			$revId = $status->value['revision']->getId();
		} else {
			$revId = false;
		}

		wfRunHooks( 'ArticleRollbackComplete', array( $this, $guser, $target, $current ) );

		$resultDetails = array(
			'summary' => $summary,
			'current' => $current,
			'target'  => $target,
			'newid'   => $revId
		);

		return array();
	}

	/**
	 * The onArticle*() functions are supposed to be a kind of hooks
	 * which should be called whenever any of the specified actions
	 * are done.
	 *
	 * This is a good place to put code to clear caches, for instance.
	 *
	 * This is called on page move and undelete, as well as edit
	 *
	 * @param $title Title object
	 */
	public static function onArticleCreate( $title ) {
		# Update existence markers on article/talk tabs...
		if ( $title->isTalkPage() ) {
			$other = $title->getSubjectPage();
		} else {
			$other = $title->getTalkPage();
		}

		$other->invalidateCache();
		$other->purgeSquid();

		$title->touchLinks();
		$title->purgeSquid();
		$title->deleteTitleProtection();
	}

	/**
	 * Clears caches when article is deleted
	 *
	 * @param $title Title
	 */
	public static function onArticleDelete( $title ) {
		# Update existence markers on article/talk tabs...
		if ( $title->isTalkPage() ) {
			$other = $title->getSubjectPage();
		} else {
			$other = $title->getTalkPage();
		}

		$other->invalidateCache();
		$other->purgeSquid();

		$title->touchLinks();
		$title->purgeSquid();

		# File cache
		HTMLFileCache::clearFileCache( $title );

		# Messages
		if ( $title->getNamespace() == NS_MEDIAWIKI ) {
			MessageCache::singleton()->replace( $title->getDBkey(), false );
		}

		# Images
		if ( $title->getNamespace() == NS_FILE ) {
			$update = new HTMLCacheUpdate( $title, 'imagelinks' );
			$update->doUpdate();
		}

		# User talk pages
		if ( $title->getNamespace() == NS_USER_TALK ) {
			$user = User::newFromName( $title->getText(), false );
			if ( $user ) {
				$user->setNewtalk( false );
			}
		}

		# Image redirects
		RepoGroup::singleton()->getLocalRepo()->invalidateImageRedirect( $title );
	}

	/**
	 * Purge caches on page update etc
	 *
	 * @param $title Title object
	 * @todo:  verify that $title is always a Title object (and never false or null), add Title hint to parameter $title
	 */
	public static function onArticleEdit( $title ) {
		// Invalidate caches of articles which include this page
		DeferredUpdates::addHTMLCacheUpdate( $title, 'templatelinks' );


		// Invalidate the caches of all pages which redirect here
		DeferredUpdates::addHTMLCacheUpdate( $title, 'redirect' );

		# Purge squid for this page only
		$title->purgeSquid();

		# Clear file cache for this page only
		HTMLFileCache::clearFileCache( $title );
	}

	/**#@-*/

	/**
	 * Returns a list of hidden categories this page is a member of.
	 * Uses the page_props and categorylinks tables.
	 *
	 * @return Array of Title objects
	 */
	public function getHiddenCategories() {
		$result = array();
		$id = $this->mTitle->getArticleID();

		if ( $id == 0 ) {
			return array();
		}

		$dbr = wfGetDB( DB_SLAVE );
		$res = $dbr->select( array( 'categorylinks', 'page_props', 'page' ),
			array( 'cl_to' ),
			array( 'cl_from' => $id, 'pp_page=page_id', 'pp_propname' => 'hiddencat',
				'page_namespace' => NS_CATEGORY, 'page_title=cl_to' ),
			__METHOD__ );

		if ( $res !== false ) {
			foreach ( $res as $row ) {
				$result[] = Title::makeTitle( NS_CATEGORY, $row->cl_to );
			}
		}

		return $result;
	}

	/**
	* Return an applicable autosummary if one exists for the given edit.
	* @param $oldtext String|null: the previous text of the page.
	* @param $newtext String|null: The submitted text of the page.
	* @param $flags Int bitmask: a bitmask of flags submitted for the edit.
	* @return string An appropriate autosummary, or an empty string.
	*
	* @deprecated since 1.WD, use ContentHandler::getAutosummary() instead
	*/
	public static function getAutosummary( $oldtext, $newtext, $flags ) {
<<<<<<< HEAD
		# NOTE: stub for backwards-compatibility. assumes the given text is wikitext. will break horribly if it isn't.

		wfDeprecated( __METHOD__, '1.WD' );

		$handler = ContentHandler::getForModelID( CONTENT_MODEL_WIKITEXT );
		$oldContent = is_null( $oldtext ) ? null : $handler->unserializeContent( $oldtext );
		$newContent = is_null( $newtext ) ? null : $handler->unserializeContent( $newtext );

		return $handler->getAutosummary( $oldContent, $newContent, $flags );
=======
		global $wgContLang;

		# Decide what kind of autosummary is needed.

		# Redirect autosummaries
		$ot = Title::newFromRedirect( $oldtext );
		$rt = Title::newFromRedirect( $newtext );

		if ( is_object( $rt ) && ( !is_object( $ot ) || !$rt->equals( $ot ) || $ot->getFragment() != $rt->getFragment() ) ) {
			$truncatedtext = $wgContLang->truncate(
				str_replace( "\n", ' ', $newtext ),
				max( 0, 255
					- strlen( wfMessage( 'autoredircomment' )->inContentLanguage()->text() )
					- strlen( $rt->getFullText() )
				) );
			return wfMessage( 'autoredircomment', $rt->getFullText() )
				->rawParams( $truncatedtext )->inContentLanguage()->text();
		}

		# New page autosummaries
		if ( $flags & EDIT_NEW && strlen( $newtext ) ) {
			# If they're making a new article, give its text, truncated, in the summary.

			$truncatedtext = $wgContLang->truncate(
				str_replace( "\n", ' ', $newtext ),
				max( 0, 200 - strlen( wfMessage( 'autosumm-new' )->inContentLanguage()->text() ) ) );

			return wfMessage( 'autosumm-new' )->rawParams( $truncatedtext )
				->inContentLanguage()->text();
		}

		# Blanking autosummaries
		if ( $oldtext != '' && $newtext == '' ) {
			return wfMessage( 'autosumm-blank' )->inContentLanguage()->text();
		} elseif ( strlen( $oldtext ) > 10 * strlen( $newtext ) && strlen( $newtext ) < 500 ) {
			# Removing more than 90% of the article

			$truncatedtext = $wgContLang->truncate(
				$newtext,
				max( 0, 200 - strlen( wfMessage( 'autosumm-replace' )->inContentLanguage()->text() ) ) );

			return wfMessage( 'autosumm-replace' )->rawParams( $truncatedtext )
				->inContentLanguage()->text();
		}

		# If we reach this point, there's no applicable autosummary for our case, so our
		# autosummary is empty.
		return '';
>>>>>>> e40a90f0
	}

	/**
	 * Auto-generates a deletion reason
	 *
	 * @param &$hasHistory Boolean: whether the page has a history
	 * @return mixed String containing deletion reason or empty string, or boolean false
	 *    if no revision occurred
	 */
	public function getAutoDeleteReason( &$hasHistory ) {
<<<<<<< HEAD
		return $this->getContentHandler()->getAutoDeleteReason( $this->getTitle(), $hasHistory );
=======
		global $wgContLang;

		// Get the last revision
		$rev = $this->getRevision();

		if ( is_null( $rev ) ) {
			return false;
		}

		// Get the article's contents
		$contents = $rev->getText();
		$blank = false;

		// If the page is blank, use the text from the previous revision,
		// which can only be blank if there's a move/import/protect dummy revision involved
		if ( $contents == '' ) {
			$prev = $rev->getPrevious();

			if ( $prev )	{
				$contents = $prev->getText();
				$blank = true;
			}
		}

		$dbw = wfGetDB( DB_MASTER );

		// Find out if there was only one contributor
		// Only scan the last 20 revisions
		$res = $dbw->select( 'revision', 'rev_user_text',
			array( 'rev_page' => $this->getID(), $dbw->bitAnd( 'rev_deleted', Revision::DELETED_USER ) . ' = 0' ),
			__METHOD__,
			array( 'LIMIT' => 20 )
		);

		if ( $res === false ) {
			// This page has no revisions, which is very weird
			return false;
		}

		$hasHistory = ( $res->numRows() > 1 );
		$row = $dbw->fetchObject( $res );

		if ( $row ) { // $row is false if the only contributor is hidden
			$onlyAuthor = $row->rev_user_text;
			// Try to find a second contributor
			foreach ( $res as $row ) {
				if ( $row->rev_user_text != $onlyAuthor ) { // Bug 22999
					$onlyAuthor = false;
					break;
				}
			}
		} else {
			$onlyAuthor = false;
		}

		// Generate the summary with a '$1' placeholder
		if ( $blank ) {
			// The current revision is blank and the one before is also
			// blank. It's just not our lucky day
			$reason = wfMessage( 'exbeforeblank', '$1' )->inContentLanguage()->text();
		} else {
			if ( $onlyAuthor ) {
				$reason = wfMessage(
					'excontentauthor',
					'$1',
					$onlyAuthor
				)->inContentLanguage()->text();
			} else {
				$reason = wfMessage( 'excontent', '$1' )->inContentLanguage()->text();
			}
		}

		if ( $reason == '-' ) {
			// Allow these UI messages to be blanked out cleanly
			return '';
		}

		// Replace newlines with spaces to prevent uglyness
		$contents = preg_replace( "/[\n\r]/", ' ', $contents );
		// Calculate the maximum amount of chars to get
		// Max content length = max comment length - length of the comment (excl. $1)
		$maxLength = 255 - ( strlen( $reason ) - 2 );
		$contents = $wgContLang->truncate( $contents, $maxLength );
		// Remove possible unfinished links
		$contents = preg_replace( '/\[\[([^\]]*)\]?$/', '$1', $contents );
		// Now replace the '$1' placeholder
		$reason = str_replace( '$1', $contents, $reason );

		return $reason;
>>>>>>> e40a90f0
	}

	/**
	 * Update all the appropriate counts in the category table, given that
	 * we've added the categories $added and deleted the categories $deleted.
	 *
	 * @param $added array   The names of categories that were added
	 * @param $deleted array The names of categories that were deleted
	 */
	public function updateCategoryCounts( $added, $deleted ) {
		$ns = $this->mTitle->getNamespace();
		$dbw = wfGetDB( DB_MASTER );

		# First make sure the rows exist.  If one of the "deleted" ones didn't
		# exist, we might legitimately not create it, but it's simpler to just
		# create it and then give it a negative value, since the value is bogus
		# anyway.
		#
		# Sometimes I wish we had INSERT ... ON DUPLICATE KEY UPDATE.
		$insertCats = array_merge( $added, $deleted );
		if ( !$insertCats ) {
			# Okay, nothing to do
			return;
		}

		$insertRows = array();

		foreach ( $insertCats as $cat ) {
			$insertRows[] = array(
				'cat_id' => $dbw->nextSequenceValue( 'category_cat_id_seq' ),
				'cat_title' => $cat
			);
		}
		$dbw->insert( 'category', $insertRows, __METHOD__, 'IGNORE' );

		$addFields    = array( 'cat_pages = cat_pages + 1' );
		$removeFields = array( 'cat_pages = cat_pages - 1' );

		if ( $ns == NS_CATEGORY ) {
			$addFields[]    = 'cat_subcats = cat_subcats + 1';
			$removeFields[] = 'cat_subcats = cat_subcats - 1';
		} elseif ( $ns == NS_FILE ) {
			$addFields[]    = 'cat_files = cat_files + 1';
			$removeFields[] = 'cat_files = cat_files - 1';
		}

		if ( $added ) {
			$dbw->update(
				'category',
				$addFields,
				array( 'cat_title' => $added ),
				__METHOD__
			);
		}

		if ( $deleted ) {
			$dbw->update(
				'category',
				$removeFields,
				array( 'cat_title' => $deleted ),
				__METHOD__
			);
		}
	}

	/**
	 * Updates cascading protections
	 *
	 * @param $parserOutput ParserOutput object for the current version
	 */
	public function doCascadeProtectionUpdates( ParserOutput $parserOutput ) {
		if ( wfReadOnly() || !$this->mTitle->areRestrictionsCascading() ) {
			return;
		}

		// templatelinks table may have become out of sync,
		// especially if using variable-based transclusions.
		// For paranoia, check if things have changed and if
		// so apply updates to the database. This will ensure
		// that cascaded protections apply as soon as the changes
		// are visible.

		# Get templates from templatelinks
		$id = $this->mTitle->getArticleID();

		$tlTemplates = array();

		$dbr = wfGetDB( DB_SLAVE );
		$res = $dbr->select( array( 'templatelinks' ),
			array( 'tl_namespace', 'tl_title' ),
			array( 'tl_from' => $id ),
			__METHOD__
		);

		foreach ( $res as $row ) {
			$tlTemplates["{$row->tl_namespace}:{$row->tl_title}"] = true;
		}

		# Get templates from parser output.
		$poTemplates = array();
		foreach ( $parserOutput->getTemplates() as $ns => $templates ) {
			foreach ( $templates as $dbk => $id ) {
				$poTemplates["$ns:$dbk"] = true;
			}
		}

		# Get the diff
		$templates_diff = array_diff_key( $poTemplates, $tlTemplates );

		if ( count( $templates_diff ) > 0 ) {
			# Whee, link updates time.
			# Note: we are only interested in links here. We don't need to get other DataUpdate items from the parser output.
			$u = new LinksUpdate( $this->mTitle, $parserOutput, false );
			$u->doUpdate();
		}
	}

	/**
	 * Return a list of templates used by this article.
	 * Uses the templatelinks table
	 *
	 * @deprecated in 1.19; use Title::getTemplateLinksFrom()
	 * @return Array of Title objects
	 */
	public function getUsedTemplates() {
		return $this->mTitle->getTemplateLinksFrom();
	}

	/**
	 * Perform article updates on a special page creation.
	 *
	 * @param $rev Revision object
	 *
	 * @todo This is a shitty interface function. Kill it and replace the
	 * other shitty functions like doEditUpdates and such so it's not needed
	 * anymore.
	 * @deprecated since 1.18, use doEditUpdates()
	 */
	public function createUpdates( $rev ) {
		wfDeprecated( __METHOD__, '1.18' );
		global $wgUser;
		$this->doEditUpdates( $rev, $wgUser, array( 'created' => true ) );
	}

	/**
	 * This function is called right before saving the wikitext,
	 * so we can do things like signatures and links-in-context.
	 *
	 * @deprecated in 1.19; use Parser::preSaveTransform() instead
	 * @param $text String article contents
	 * @param $user User object: user doing the edit
	 * @param $popts ParserOptions object: parser options, default options for
	 *               the user loaded if null given
	 * @return string article contents with altered wikitext markup (signatures
	 * 	converted, {{subst:}}, templates, etc.)
	 */
	public function preSaveTransform( $text, User $user = null, ParserOptions $popts = null ) {
		global $wgParser, $wgUser;

		wfDeprecated( __METHOD__, '1.19' );

		$user = is_null( $user ) ? $wgUser : $user;

		if ( $popts === null ) {
			$popts = ParserOptions::newFromUser( $user );
		}

		return $wgParser->preSaveTransform( $text, $this->mTitle, $user, $popts );
	}

	/**
	 * Check whether the number of revisions of this page surpasses $wgDeleteRevisionsLimit
	 *
	 * @deprecated in 1.19; use Title::isBigDeletion() instead.
	 * @return bool
	 */
	public function isBigDeletion() {
		wfDeprecated( __METHOD__, '1.19' );
		return $this->mTitle->isBigDeletion();
	}

	/**
	 * Get the  approximate revision count of this page.
	 *
	 * @deprecated in 1.19; use Title::estimateRevisionCount() instead.
	 * @return int
	 */
	public function estimateRevisionCount() {
		wfDeprecated( __METHOD__, '1.19' );
		return $this->mTitle->estimateRevisionCount();
	}

	/**
	 * Update the article's restriction field, and leave a log entry.
	 *
	 * @deprecated since 1.19
	 * @param $limit Array: set of restriction keys
	 * @param $reason String
	 * @param &$cascade Integer. Set to false if cascading protection isn't allowed.
	 * @param $expiry Array: per restriction type expiration
	 * @param $user User The user updating the restrictions
	 * @return bool true on success
	 */
	public function updateRestrictions(
		$limit = array(), $reason = '', &$cascade = 0, $expiry = array(), User $user = null
	) {
		global $wgUser;

		$user = is_null( $user ) ? $wgUser : $user;

		return $this->doUpdateRestrictions( $limit, $expiry, $cascade, $reason, $user )->isOK();
	}

	/**
	 * @deprecated since 1.18
	 */
	public function quickEdit( $text, $comment = '', $minor = 0 ) {
		wfDeprecated( __METHOD__, '1.18' );
		global $wgUser;
		$this->doQuickEdit( $text, $wgUser, $comment, $minor );
	}

	/**
	 * @deprecated since 1.18
	 */
	public function viewUpdates() {
		wfDeprecated( __METHOD__, '1.18' );
		global $wgUser;
		return $this->doViewUpdates( $wgUser );
	}

	/**
	 * @deprecated since 1.18
	 * @param $oldid int
	 * @return bool
	 */
	public function useParserCache( $oldid ) {
		wfDeprecated( __METHOD__, '1.18' );
		global $wgUser;
		return $this->isParserCacheUsed( ParserOptions::newFromUser( $wgUser ), $oldid );
	}

	/**
	 * Returns a list of updates to be performed when this page is deleted. The updates should remove any information
	 * about this page from secondary data stores such as links tables.
	 *
	 * @param Content|null $content optional Content object for determining the necessary updates
	 * @return Array an array of DataUpdates objects
	 */
	public function getDeletionUpdates( Content $content = null ) {
		if ( !$content ) {
			// load content object, which may be used to determine the necessary updates
			// XXX: the content may not be needed to determine the updates, then this would be overhead.
			$content = $this->getContent( Revision::RAW );
		}

		if ( !$content ) {
			$updates = array();
		} else {
			$updates = $content->getDeletionUpdates( $this->mTitle );
		}

		wfRunHooks( 'WikiPageDeletionUpdates', array( $this, $content, &$updates ) );
		return $updates;
	}

}

class PoolWorkArticleView extends PoolCounterWork {

	/**
	 * @var Page
	 */
	private $page;

	/**
	 * @var string
	 */
	private $cacheKey;

	/**
	 * @var integer
	 */
	private $revid;

	/**
	 * @var ParserOptions
	 */
	private $parserOptions;

	/**
	 * @var Content|null
	 */
	private $content = null;

	/**
	 * @var ParserOutput|bool
	 */
	private $parserOutput = false;

	/**
	 * @var bool
	 */
	private $isDirty = false;

	/**
	 * @var Status|bool
	 */
	private $error = false;

	/**
	 * Constructor
	 *
	 * @param $page Page
	 * @param $revid Integer: ID of the revision being parsed
	 * @param $useParserCache Boolean: whether to use the parser cache
	 * @param $parserOptions parserOptions to use for the parse operation
	 * @param $content Content|String: content to parse or null to load it; may also be given as a wikitext string, for BC
	 */
	function __construct( Page $page, ParserOptions $parserOptions, $revid, $useParserCache, $content = null ) {
		if ( is_string($content) ) { #BC: old style call
			$modelId = $page->getRevision()->getContentModel();
			$format = $page->getRevision()->getContentFormat();
			$content = ContentHandler::makeContent( $content, $page->getTitle(), $modelId, $format );
		}

		$this->page = $page;
		$this->revid = $revid;
		$this->cacheable = $useParserCache;
		$this->parserOptions = $parserOptions;
		$this->content = $content;
		$this->cacheKey = ParserCache::singleton()->getKey( $page, $parserOptions );
		parent::__construct( 'ArticleView', $this->cacheKey . ':revid:' . $revid );
	}

	/**
	 * Get the ParserOutput from this object, or false in case of failure
	 *
	 * @return ParserOutput
	 */
	public function getParserOutput() {
		return $this->parserOutput;
	}

	/**
	 * Get whether the ParserOutput is a dirty one (i.e. expired)
	 *
	 * @return bool
	 */
	public function getIsDirty() {
		return $this->isDirty;
	}

	/**
	 * Get a Status object in case of error or false otherwise
	 *
	 * @return Status|bool
	 */
	public function getError() {
		return $this->error;
	}

	/**
	 * @return bool
	 */
	function doWork() {
		global $wgUseFileCache;

		// @todo: several of the methods called on $this->page are not declared in Page, but present
		//        in WikiPage and delegated by Article.

		$isCurrent = $this->revid === $this->page->getLatest();

		if ( $this->content !== null ) {
			$content = $this->content;
		} elseif ( $isCurrent ) {
			#XXX: why use RAW audience here, and PUBLIC (default) below?
			$content = $this->page->getContent( Revision::RAW );
		} else {
			$rev = Revision::newFromTitle( $this->page->getTitle(), $this->revid );
			if ( $rev === null ) {
				return false;
			}

			#XXX: why use PUBLIC audience here (default), and RAW above?
			$content = $rev->getContent();
		}

		$time = - microtime( true );
		$this->parserOutput = $content->getParserOutput( $this->page->getTitle(), $this->revid, $this->parserOptions );
		$time += microtime( true );

		# Timing hack
		if ( $time > 3 ) {
			wfDebugLog( 'slow-parse', sprintf( "%-5.2f %s", $time,
				$this->page->getTitle()->getPrefixedDBkey() ) );
		}

		if ( $this->cacheable && $this->parserOutput->isCacheable() ) {
			ParserCache::singleton()->save( $this->parserOutput, $this->page, $this->parserOptions );
		}

		// Make sure file cache is not used on uncacheable content.
		// Output that has magic words in it can still use the parser cache
		// (if enabled), though it will generally expire sooner.
		if ( !$this->parserOutput->isCacheable() || $this->parserOutput->containsOldMagic() ) {
			$wgUseFileCache = false;
		}

		if ( $isCurrent ) {
			$this->page->doCascadeProtectionUpdates( $this->parserOutput );
		}

		return true;
	}

	/**
	 * @return bool
	 */
	function getCachedWork() {
		$this->parserOutput = ParserCache::singleton()->get( $this->page, $this->parserOptions );

		if ( $this->parserOutput === false ) {
			wfDebug( __METHOD__ . ": parser cache miss\n" );
			return false;
		} else {
			wfDebug( __METHOD__ . ": parser cache hit\n" );
			return true;
		}
	}

	/**
	 * @return bool
	 */
	function fallback() {
		$this->parserOutput = ParserCache::singleton()->getDirty( $this->page, $this->parserOptions );

		if ( $this->parserOutput === false ) {
			wfDebugLog( 'dirty', "dirty missing\n" );
			wfDebug( __METHOD__ . ": no dirty cache\n" );
			return false;
		} else {
			wfDebug( __METHOD__ . ": sending dirty output\n" );
			wfDebugLog( 'dirty', "dirty output {$this->cacheKey}\n" );
			$this->isDirty = true;
			return true;
		}
	}

	/**
	 * @param $status Status
	 * @return bool
	 */
	function error( $status ) {
		$this->error = $status;
		return false;
	}
}
<|MERGE_RESOLUTION|>--- conflicted
+++ resolved
@@ -1476,25 +1476,7 @@
 				$oldContent = $rev->getContent();
 			}
 
-<<<<<<< HEAD
 			$newContent = $oldContent->replaceSection( $section, $sectionContent, $sectionTitle );
-=======
-			if ( $section == 'new' ) {
-				# Inserting a new section
-				$subject = $sectionTitle ? wfMessage( 'newsectionheaderdefaultlevel' )
-					->rawParams( $sectionTitle )->inContentLanguage()->text() . "\n\n" : '';
-				if ( wfRunHooks( 'PlaceNewSection', array( $this, $oldtext, $subject, &$text ) ) ) {
-					$text = strlen( trim( $oldtext ) ) > 0
-						? "{$oldtext}\n\n{$subject}{$text}"
-						: "{$subject}{$text}";
-				}
-			} else {
-				# Replacing an existing section; roll out the big guns
-				global $wgParser;
-
-				$text = $wgParser->replaceSection( $oldtext, $section, $text );
-			}
->>>>>>> e40a90f0
 		}
 
 		wfProfileOut( __METHOD__ );
@@ -2736,15 +2718,9 @@
 		$target = Revision::newFromId( $s->rev_id );
 		if ( empty( $summary ) ) {
 			if ( $from == '' ) { // no public user name
-<<<<<<< HEAD
-				$summary = wfMessage( 'revertpage-nouser' )->inContentLanguage()->text();
-			} else {
-				$summary = wfMessage( 'revertpage' )->inContentLanguage()->text();
-=======
 				$summary = wfMessage( 'revertpage-nouser' );
 			} else {
 				$summary = wfMessage( 'revertpage' );
->>>>>>> e40a90f0
 			}
 		}
 
@@ -2934,7 +2910,6 @@
 	* @deprecated since 1.WD, use ContentHandler::getAutosummary() instead
 	*/
 	public static function getAutosummary( $oldtext, $newtext, $flags ) {
-<<<<<<< HEAD
 		# NOTE: stub for backwards-compatibility. assumes the given text is wikitext. will break horribly if it isn't.
 
 		wfDeprecated( __METHOD__, '1.WD' );
@@ -2944,56 +2919,6 @@
 		$newContent = is_null( $newtext ) ? null : $handler->unserializeContent( $newtext );
 
 		return $handler->getAutosummary( $oldContent, $newContent, $flags );
-=======
-		global $wgContLang;
-
-		# Decide what kind of autosummary is needed.
-
-		# Redirect autosummaries
-		$ot = Title::newFromRedirect( $oldtext );
-		$rt = Title::newFromRedirect( $newtext );
-
-		if ( is_object( $rt ) && ( !is_object( $ot ) || !$rt->equals( $ot ) || $ot->getFragment() != $rt->getFragment() ) ) {
-			$truncatedtext = $wgContLang->truncate(
-				str_replace( "\n", ' ', $newtext ),
-				max( 0, 255
-					- strlen( wfMessage( 'autoredircomment' )->inContentLanguage()->text() )
-					- strlen( $rt->getFullText() )
-				) );
-			return wfMessage( 'autoredircomment', $rt->getFullText() )
-				->rawParams( $truncatedtext )->inContentLanguage()->text();
-		}
-
-		# New page autosummaries
-		if ( $flags & EDIT_NEW && strlen( $newtext ) ) {
-			# If they're making a new article, give its text, truncated, in the summary.
-
-			$truncatedtext = $wgContLang->truncate(
-				str_replace( "\n", ' ', $newtext ),
-				max( 0, 200 - strlen( wfMessage( 'autosumm-new' )->inContentLanguage()->text() ) ) );
-
-			return wfMessage( 'autosumm-new' )->rawParams( $truncatedtext )
-				->inContentLanguage()->text();
-		}
-
-		# Blanking autosummaries
-		if ( $oldtext != '' && $newtext == '' ) {
-			return wfMessage( 'autosumm-blank' )->inContentLanguage()->text();
-		} elseif ( strlen( $oldtext ) > 10 * strlen( $newtext ) && strlen( $newtext ) < 500 ) {
-			# Removing more than 90% of the article
-
-			$truncatedtext = $wgContLang->truncate(
-				$newtext,
-				max( 0, 200 - strlen( wfMessage( 'autosumm-replace' )->inContentLanguage()->text() ) ) );
-
-			return wfMessage( 'autosumm-replace' )->rawParams( $truncatedtext )
-				->inContentLanguage()->text();
-		}
-
-		# If we reach this point, there's no applicable autosummary for our case, so our
-		# autosummary is empty.
-		return '';
->>>>>>> e40a90f0
 	}
 
 	/**
@@ -3004,99 +2929,7 @@
 	 *    if no revision occurred
 	 */
 	public function getAutoDeleteReason( &$hasHistory ) {
-<<<<<<< HEAD
 		return $this->getContentHandler()->getAutoDeleteReason( $this->getTitle(), $hasHistory );
-=======
-		global $wgContLang;
-
-		// Get the last revision
-		$rev = $this->getRevision();
-
-		if ( is_null( $rev ) ) {
-			return false;
-		}
-
-		// Get the article's contents
-		$contents = $rev->getText();
-		$blank = false;
-
-		// If the page is blank, use the text from the previous revision,
-		// which can only be blank if there's a move/import/protect dummy revision involved
-		if ( $contents == '' ) {
-			$prev = $rev->getPrevious();
-
-			if ( $prev )	{
-				$contents = $prev->getText();
-				$blank = true;
-			}
-		}
-
-		$dbw = wfGetDB( DB_MASTER );
-
-		// Find out if there was only one contributor
-		// Only scan the last 20 revisions
-		$res = $dbw->select( 'revision', 'rev_user_text',
-			array( 'rev_page' => $this->getID(), $dbw->bitAnd( 'rev_deleted', Revision::DELETED_USER ) . ' = 0' ),
-			__METHOD__,
-			array( 'LIMIT' => 20 )
-		);
-
-		if ( $res === false ) {
-			// This page has no revisions, which is very weird
-			return false;
-		}
-
-		$hasHistory = ( $res->numRows() > 1 );
-		$row = $dbw->fetchObject( $res );
-
-		if ( $row ) { // $row is false if the only contributor is hidden
-			$onlyAuthor = $row->rev_user_text;
-			// Try to find a second contributor
-			foreach ( $res as $row ) {
-				if ( $row->rev_user_text != $onlyAuthor ) { // Bug 22999
-					$onlyAuthor = false;
-					break;
-				}
-			}
-		} else {
-			$onlyAuthor = false;
-		}
-
-		// Generate the summary with a '$1' placeholder
-		if ( $blank ) {
-			// The current revision is blank and the one before is also
-			// blank. It's just not our lucky day
-			$reason = wfMessage( 'exbeforeblank', '$1' )->inContentLanguage()->text();
-		} else {
-			if ( $onlyAuthor ) {
-				$reason = wfMessage(
-					'excontentauthor',
-					'$1',
-					$onlyAuthor
-				)->inContentLanguage()->text();
-			} else {
-				$reason = wfMessage( 'excontent', '$1' )->inContentLanguage()->text();
-			}
-		}
-
-		if ( $reason == '-' ) {
-			// Allow these UI messages to be blanked out cleanly
-			return '';
-		}
-
-		// Replace newlines with spaces to prevent uglyness
-		$contents = preg_replace( "/[\n\r]/", ' ', $contents );
-		// Calculate the maximum amount of chars to get
-		// Max content length = max comment length - length of the comment (excl. $1)
-		$maxLength = 255 - ( strlen( $reason ) - 2 );
-		$contents = $wgContLang->truncate( $contents, $maxLength );
-		// Remove possible unfinished links
-		$contents = preg_replace( '/\[\[([^\]]*)\]?$/', '$1', $contents );
-		// Now replace the '$1' placeholder
-		$reason = str_replace( '$1', $contents, $reason );
-
-		return $reason;
->>>>>>> e40a90f0
 	}
 
 	/**
@@ -3356,7 +3189,7 @@
 		if ( !$content ) {
 			$updates = array();
 		} else {
-			$updates = $content->getDeletionUpdates( $this->mTitle );
+			$updates = $content->getDeletionUpdates( $this );
 		}
 
 		wfRunHooks( 'WikiPageDeletionUpdates', array( $this, $content, &$updates ) );
